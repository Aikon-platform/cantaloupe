<project xmlns="http://maven.apache.org/POM/4.0.0"
         xmlns:xsi="http://www.w3.org/2001/XMLSchema-instance"
         xsi:schemaLocation="http://maven.apache.org/POM/4.0.0 http://maven.apache.org/maven-v4_0_0.xsd">
    <modelVersion>4.0.0</modelVersion>
    <groupId>edu.illinois.library.cantaloupe</groupId>
    <artifactId>cantaloupe</artifactId>
    <packaging>jar</packaging>
    <version>5.0.1-SNAPSHOT</version>
    <name>Cantaloupe</name>
    <url>https://cantaloupe-project.github.io/</url>
    <inceptionYear>2015</inceptionYear>

    <properties>
        <maven.compile.source>11</maven.compile.source>
        <maven.compile.target>11</maven.compile.target>
        <project.build.sourceEncoding>UTF-8</project.build.sourceEncoding>
        <project.reporting.outputEncoding>UTF-8</project.reporting.outputEncoding>
        <aws-sdk.version>2.15.28</aws-sdk.version>
        <jackson.version>2.11.0</jackson.version>
        <jetty.version>9.4.34.v20201102</jetty.version>
        <jruby.version>9.2.13.0</jruby.version>
        <surefire.version>3.0.0-M3</surefire.version>
    </properties>

    <developers>
        <developer>
            <id>alexd</id>
            <name>Alex Dolski</name>
            <email>alexd@n-ary.net</email>
            <organization>University of Illinois at Urbana-Champaign Library</organization>
            <organizationUrl>https://www.library.illinois.edu/</organizationUrl>
            <roles>
                <role>founder</role>
                <role>lead</role>
                <role>developer</role>
                <role>debugger</role>
                <role>reviewer</role>
                <role>support</role>
                <role>maintainer</role>
            </roles>
            <timezone>-6</timezone>
        </developer>
    </developers>

    <scm>
        <connection>scm:git:git://github.com/cantaloupe-project/cantaloupe</connection>
        <developerConnection>scm:git:git@github.com:cantaloupe-project/cantaloupe</developerConnection>
        <tag>HEAD</tag>
        <url>https://github.com/cantaloupe-project/cantaloupe</url>
    </scm>
    <issueManagement>
        <system>GitHub Issues</system>
        <url>https://github.com/cantaloupe-project/cantaloupe/issues</url>
    </issueManagement>

    <dependencies>
        <!-- The application logger. -->
        <dependency>
            <groupId>ch.qos.logback</groupId>
            <artifactId>logback-classic</artifactId>
            <version>1.2.3</version>
        </dependency>
        <dependency>
            <groupId>ch.qos.logback</groupId>
            <artifactId>logback-core</artifactId>
            <version>1.2.3</version>
        </dependency>
        <!-- Allow the use of Logstash encoders with logback -->
        <dependency>
            <groupId>net.logstash.logback</groupId>
            <artifactId>logstash-logback-encoder</artifactId>
            <version>6.1</version>
        </dependency>
        <!-- Heap-based object cache: https://github.com/ben-manes/caffeine-->
        <dependency>
            <groupId>com.github.ben-manes.caffeine</groupId>
            <artifactId>caffeine</artifactId>
            <version>2.5.6</version>
        </dependency>
        <!-- Used by HeapCache -->
        <dependency>
            <groupId>com.google.protobuf</groupId>
            <artifactId>protobuf-java</artifactId>
            <version>3.5.1</version>
        </dependency>
        <!-- Used by JdbcSourceTest and JdbcCacheTest -->
        <dependency>
            <groupId>com.h2database</groupId>
            <artifactId>h2</artifactId>
            <version>1.4.196</version>
            <scope>test</scope>
        </dependency>
        <!-- Used by com.mortennobel.imagescaling -->
        <dependency>
            <groupId>com.jhlabs</groupId>
            <artifactId>filters</artifactId>
            <version>2.0.235-1</version>
        </dependency>
        <!-- Used by AzureStorageSource and AzureStorageCache-->
        <dependency>
            <groupId>com.microsoft.azure</groupId>
            <artifactId>azure-storage</artifactId>
            <version>5.2.0</version>
        </dependency>
        <!-- HTTP client used by HttpSource -->
        <dependency>
            <groupId>com.squareup.okhttp3</groupId>
            <artifactId>okhttp</artifactId>
            <version>3.13.1</version>
        </dependency>
        <!-- Provides a JDBC connection pool for JdbcSource and JdbcCache -->
        <dependency>
            <groupId>com.zaxxer</groupId>
            <artifactId>HikariCP</artifactId>
            <version>2.7.2</version>
        </dependency>
        <!-- Manages the test configuration. -->
        <dependency>
            <groupId>commons-configuration</groupId>
            <artifactId>commons-configuration</artifactId>
            <version>1.10</version>
            <scope>test</scope>
        </dependency>
        <!-- IOUtils is used widely -->
        <dependency>
            <groupId>commons-io</groupId>
            <artifactId>commons-io</artifactId>
            <version>2.4</version>
        </dependency>
        <dependency>
            <groupId>edu.illinois.library</groupId>
            <artifactId>imageio-xpm</artifactId>
            <version>1.0.1</version>
        </dependency>
        <!-- Used by RedisCache -->
        <dependency>
            <groupId>io.lettuce</groupId>
            <artifactId>lettuce-core</artifactId>
            <version>6.0.1.RELEASE</version>
        </dependency>
        <!-- Dependency on part of Java EE that's available by default in Java 8
        but not 9 -->
        <dependency>
            <groupId>javax.xml.bind</groupId>
            <artifactId>jaxb-api</artifactId>
            <version>2.3.0</version>
        </dependency>
        <!-- Enhanced ImageIO TIFF plugin supporting BigTIFF:
         https://github.com/geosolutions-it/imageio-ext/ -->
        <dependency>
            <groupId>it.geosolutions.imageio-ext</groupId>
            <artifactId>imageio-ext-tiff</artifactId>
            <version>1.3.2</version>
        </dependency>
        <dependency>
            <groupId>javax.servlet</groupId>
            <artifactId>javax.servlet-api</artifactId>
            <version>3.1.0</version>
        </dependency>
        <dependency>
            <groupId>org.apache.commons</groupId>
            <artifactId>commons-lang3</artifactId>
            <version>3.6</version>
        </dependency>
        <!-- Provides PDFBox for PdfBoxProcessor. Note that there are also some
        other dependencies in this POM used only by PDFBox. -->
        <dependency>
            <groupId>org.apache.pdfbox</groupId>
            <artifactId>pdfbox</artifactId>
<<<<<<< HEAD
            <version>2.0.22</version>
=======
            <version>2.0.23</version>
>>>>>>> afc311ea
        </dependency>
        <!-- Assists PDFBox in decoding JBIG2-encoded images -->
        <dependency>
            <groupId>org.apache.pdfbox</groupId>
            <artifactId>jbig2-imageio</artifactId>
            <version>3.0.3</version>
        </dependency>
        <!-- JUnit for unit tests. -->
        <dependency>
            <groupId>org.junit.jupiter</groupId>
            <artifactId>junit-jupiter-engine</artifactId>
            <version>5.4.2</version>
            <scope>test</scope>
        </dependency>
        <!-- Performance tests -->
        <dependency>
            <groupId>org.openjdk.jmh</groupId>
            <artifactId>jmh-core</artifactId>
            <version>1.19</version>
            <scope>test</scope>
        </dependency>
        <dependency>
            <groupId>org.openjdk.jmh</groupId>
            <artifactId>jmh-generator-annprocess</artifactId>
            <version>1.19</version>
            <scope>test</scope>
        </dependency>
        <!-- Assists in parsing XMP metadata in RDF/XML. Also part of the de
         facto delegate script contract, as it may be used from the metadata()
         delegate method.-->
        <dependency>
            <groupId>org.apache.jena</groupId>
            <artifactId>jena-core</artifactId>
            <version>3.13.1</version>
        </dependency>
        <dependency>
            <groupId>org.apache.jena</groupId>
            <artifactId>jena-arq</artifactId>
            <version>3.13.1</version>
        </dependency>
        <!-- Used for media type detection -->
        <dependency>
            <groupId>org.apache.tika</groupId>
            <artifactId>tika-core</artifactId>
            <version>1.24.1</version>
        </dependency>
        <!-- Assists PDFBox in decoding certain PDFs -->
        <dependency>
            <groupId>org.bouncycastle</groupId>
            <artifactId>bcprov-jdk15on</artifactId>
            <version>1.64</version>
        </dependency>
        <!-- Supports <if> expressions in logback.xml -->
        <dependency>
            <groupId>org.codehaus.janino</groupId>
            <artifactId>janino</artifactId>
            <version>2.7.8</version>
        </dependency>
        <!-- Provides HTTP/2 support in the Jetty server.
        N.B.: ALPN support is in a different module. -->
        <dependency>
            <groupId>org.eclipse.jetty.http2</groupId>
            <artifactId>http2-server</artifactId>
            <version>${jetty.version}</version>
        </dependency>
        <!-- Enables support for ALPN in Jetty server.
        N.B.: in Java 8, this requires an alpn-boot JAR on the boot classpath. -->
        <dependency>
            <groupId>org.eclipse.jetty</groupId>
            <artifactId>jetty-alpn-server</artifactId>
            <version>${jetty.version}</version>
        </dependency>
        <!-- Enables Jetty server to support the ALPN built into Java 9 -->
        <dependency>
            <groupId>org.eclipse.jetty</groupId>
            <artifactId>jetty-alpn-java-server</artifactId>
            <version>${jetty.version}</version>
        </dependency>
        <!-- Used by HttpSource -->
        <dependency>
            <groupId>org.eclipse.jetty</groupId>
            <artifactId>jetty-http</artifactId>
            <version>${jetty.version}</version>
        </dependency>
        <dependency>
            <groupId>org.eclipse.jetty</groupId>
            <artifactId>jetty-io</artifactId>
            <version>${jetty.version}</version>
        </dependency>
        <!-- Provides the standalone servlet container -->
        <dependency>
            <groupId>org.eclipse.jetty</groupId>
            <artifactId>jetty-util</artifactId>
            <version>${jetty.version}</version>
        </dependency>
        <dependency>
            <groupId>org.eclipse.jetty</groupId>
            <artifactId>jetty-server</artifactId>
            <version>${jetty.version}</version>
        </dependency>
        <dependency>
            <groupId>org.eclipse.jetty</groupId>
            <artifactId>jetty-servlet</artifactId>
            <version>${jetty.version}</version>
        </dependency>
        <dependency>
            <groupId>org.eclipse.jetty</groupId>
            <artifactId>jetty-jmx</artifactId>
            <version>${jetty.version}</version>
        </dependency>
        <!-- JRuby is used to execute delegate script methods. -->
        <dependency>
            <groupId>org.jruby</groupId>
            <artifactId>jruby-core</artifactId>
            <version>${jruby.version}</version>
        </dependency>
        <!-- Needed by tests, but not necessary at compile time. -->
        <dependency>
            <groupId>org.jruby</groupId>
            <artifactId>jruby-stdlib</artifactId>
            <version>${jruby.version}</version>
            <scope>runtime</scope>
        </dependency>
        <!-- Jackson for data serialization -->
        <dependency>
            <groupId>com.fasterxml.jackson.core</groupId>
            <artifactId>jackson-core</artifactId>
            <version>${jackson.version}</version>
        </dependency>
        <dependency>
            <groupId>com.fasterxml.jackson.core</groupId>
            <artifactId>jackson-annotations</artifactId>
            <version>${jackson.version}</version>
        </dependency>
        <dependency>
            <groupId>com.fasterxml.jackson.core</groupId>
            <artifactId>jackson-databind</artifactId>
            <version>${jackson.version}</version>
        </dependency>
        <!-- Enables reading the formats.yml file -->
        <dependency>
            <groupId>com.fasterxml.jackson.dataformat</groupId>
            <artifactId>jackson-dataformat-yaml</artifactId>
            <version>${jackson.version}</version>
        </dependency>
        <!-- Makes Jackson aware of JDK8 date/time objects -->
        <dependency>
            <groupId>com.fasterxml.jackson.datatype</groupId>
            <artifactId>jackson-datatype-jsr310</artifactId>
            <version>${jackson.version}</version>
        </dependency>
        <!-- Enables Jackson to handle Optionals -->
        <dependency>
            <groupId>com.fasterxml.jackson.datatype</groupId>
            <artifactId>jackson-datatype-jdk8</artifactId>
            <version>${jackson.version}</version>
        </dependency>
        <!-- Provides Velocity for the landing and error page templates -->
        <dependency>
            <groupId>org.apache.velocity</groupId>
            <artifactId>velocity-engine-core</artifactId>
            <version>2.0</version>
        </dependency>
        <!-- Selenium is used to test the control panel, using a headless HtmlUnit
        browser. -->
        <dependency>
            <groupId>org.seleniumhq.selenium</groupId>
            <artifactId>htmlunit-driver</artifactId>
            <version>2.21</version>
            <scope>test</scope>
        </dependency>
        <dependency>
            <groupId>org.seleniumhq.selenium</groupId>
            <artifactId>selenium-api</artifactId>
            <version>2.53.0</version>
            <scope>test</scope>
        </dependency>
        <dependency>
            <groupId>org.seleniumhq.selenium</groupId>
            <artifactId>selenium-support</artifactId>
            <version>2.53.0</version>
            <scope>test</scope>
        </dependency>
        <!-- Logging interface used by the application -->
        <dependency>
            <groupId>org.slf4j</groupId>
            <artifactId>slf4j-api</artifactId>
            <version>1.7.25</version>
        </dependency>
        <!-- intercepts jcl log messages from Commons etc. -->
        <dependency>
            <groupId>org.slf4j</groupId>
            <artifactId>jcl-over-slf4j</artifactId>
            <version>1.7.25</version>
        </dependency>
        <!-- Assembles the release zip archive. -->
        <dependency>
            <groupId>org.apache.maven.plugins</groupId>
            <artifactId>maven-assembly-plugin</artifactId>
            <version>3.1.1</version>
            <type>maven-plugin</type>
        </dependency>
        <!-- Used by S3Source & S3Cache -->
        <dependency>
            <groupId>software.amazon.awssdk</groupId>
            <artifactId>bom</artifactId>
            <version>${aws-sdk.version}</version>
            <type>pom</type>
        </dependency>
        <dependency>
            <groupId>software.amazon.awssdk</groupId>
            <artifactId>s3</artifactId>
            <version>${aws-sdk.version}</version>
        </dependency>
        <!--
        <dependency>
            <groupId>software.amazon.awssdk</groupId>
            <artifactId>apache-client</artifactId>
            <version>${aws-sdk.version}</version>
        </dependency>
        -->
        <dependency>
            <groupId>software.amazon.awssdk</groupId>
            <artifactId>url-connection-client</artifactId>
            <version>${aws-sdk.version}</version>
        </dependency>
    </dependencies>

    <repositories>
        <repository>
            <id>osgeo</id>
            <name>OSGeo Release Repository</name>
            <url>https://repo.osgeo.org/repository/release/</url>
            <snapshots>
                <enabled>false</enabled>
            </snapshots>
            <releases>
                <enabled>true</enabled>
            </releases>
        </repository>
    </repositories>

    <build>
        <plugins>
            <plugin>
                <groupId>org.apache.maven.plugins</groupId>
                <artifactId>maven-surefire-plugin</artifactId>
                <version>${surefire.version}</version>
                <configuration>
                    <runOrder>random</runOrder>
                    <reuseForks>false</reuseForks>
                </configuration>
            </plugin>

            <!-- Find bugs with mvn spotbugs:spotbugs spotbugs:gui -->
            <plugin>
                <groupId>com.github.spotbugs</groupId>
                <artifactId>spotbugs-maven-plugin</artifactId>
                <version>4.1.3</version>
                <dependencies>
                    <!-- overwrite dependency on spotbugs if you want to specify the version of spotbugs -->
                    <dependency>
                        <groupId>com.github.spotbugs</groupId>
                        <artifactId>spotbugs</artifactId>
                        <version>4.1.4</version>
                    </dependency>
                </dependencies>
                <configuration>
                    <excludeFilterFile>spotbugsfilter.xml</excludeFilterFile>
                </configuration>
            </plugin>

            <plugin>
                <groupId>org.apache.maven.plugins</groupId>
                <artifactId>maven-compiler-plugin</artifactId>
                <version>3.8.1</version>
                <configuration>
                    <source>${maven.compile.source}</source>
                    <target>${maven.compile.target}</target>
                    <useIncrementalCompilation>false</useIncrementalCompilation>
                </configuration>
            </plugin>

            <plugin>
                <groupId>org.apache.maven.plugins</groupId>
                <artifactId>maven-shade-plugin</artifactId>
                <version>3.2.1</version>
                <configuration>
                    <createDependencyReducedPom>false</createDependencyReducedPom>
                    <transformers>
                        <transformer implementation="org.apache.maven.plugins.shade.resource.ServicesResourceTransformer"/>
                        <transformer implementation="org.apache.maven.plugins.shade.resource.ManifestResourceTransformer">
                            <manifestEntries>
                                <Main-Class>edu.illinois.library.cantaloupe.StandaloneEntry</Main-Class>
                                <Specification-Vendor>University of Illinois at Urbana-Champaign Library</Specification-Vendor>
                                <Implementation-Vendor>University of Illinois at Urbana-Champaign Library</Implementation-Vendor>
                                <Implementation-Vendor-Id>${project.groupId}</Implementation-Vendor-Id>
                                <Implementation-Version>${project.version}</Implementation-Version>
                                <Implementation-URL>${project.url}</Implementation-URL>
                                <X-Compile-Source-JDK>${maven.compile.source}</X-Compile-Source-JDK>
                                <X-Compile-Target-JDK>${maven.compile.target}</X-Compile-Target-JDK>
                            </manifestEntries>
                        </transformer>
                    </transformers>
                    <filters>
                        <filter>
                            <artifact>*:*</artifact>
                            <excludes>
                                <exclude>META-INF/*.SF</exclude>
                                <exclude>META-INF/*.DSA</exclude>
                                <exclude>META-INF/*.RSA</exclude>
                            </excludes>
                        </filter>
                    </filters>
                </configuration>
                <executions>
                    <execution>
                        <phase>package</phase>
                        <goals>
                            <goal>shade</goal>
                        </goals>
                    </execution>
                </executions>
            </plugin>

            <!-- Assemble the JAR into a release package. -->
            <plugin>
                <artifactId>maven-assembly-plugin</artifactId>
                <version>3.1.1</version>
                <executions>
                    <execution>
                        <phase>package</phase>
                        <goals>
                            <goal>single</goal>
                        </goals>
                    </execution>
                </executions>
                <configuration>
                    <appendAssemblyId>false</appendAssemblyId>
                    <descriptors>
                        <descriptor>${basedir}/assembly.xml</descriptor>
                    </descriptors>
                </configuration>
            </plugin>

            <!-- Enables running with mvn exec:java -->
            <plugin>
                <groupId>org.codehaus.mojo</groupId>
                <artifactId>exec-maven-plugin</artifactId>
                <version>1.6.0</version>
                <configuration>
                    <mainClass>edu.illinois.library.cantaloupe.StandaloneEntry</mainClass>
                    <classpathScope>compile</classpathScope>
                </configuration>
            </plugin>

            <plugin>
                <groupId>org.owasp</groupId>
                <artifactId>dependency-check-maven</artifactId>
                <version>5.2.4</version>
                <executions>
                    <execution>
                        <goals>
                            <goal>check</goal>
                        </goals>
                    </execution>
                </executions>
              </plugin>
        </plugins>
    </build>

    <profiles>
        <profile>
            <id>nodeps</id>
            <activation>
                <activeByDefault>false</activeByDefault>
            </activation>
            <build>
                <plugins>
                    <plugin>
                        <groupId>org.apache.maven.plugins</groupId>
                        <artifactId>maven-surefire-plugin</artifactId>
                        <version>${surefire.version}</version>
                        <configuration>
                            <runOrder>random</runOrder>
                            <reuseForks>false</reuseForks>
                            <excludes>
                                <exclude>AzureStorage*Test</exclude>
                                <exclude>FfmpegProcessorTest</exclude>
                                <exclude>*Kakadu*Test</exclude>
                                <exclude>OpenJpegProcessorTest</exclude>
                                <exclude>GrokProcessorTest</exclude>
                                <exclude>RedisCacheTest</exclude>
                                <exclude>TurboJpegProcessorTest</exclude>
                                <exclude>TurboJPEG*Test</exclude>
                            </excludes>
                        </configuration>
                    </plugin>
                </plugins>
            </build>
        </profile>
        <profile>
            <id>freedeps</id>
            <activation>
                <activeByDefault>false</activeByDefault>
            </activation>
            <build>
                <plugins>
                    <plugin>
                        <groupId>org.apache.maven.plugins</groupId>
                        <artifactId>maven-surefire-plugin</artifactId>
                        <version>${surefire.version}</version>
                        <configuration>
                            <runOrder>random</runOrder>
                            <reuseForks>false</reuseForks>
                            <excludes>
                                <exclude>Azure*Test</exclude>
                            </excludes>
                        </configuration>
                    </plugin>
                </plugins>
            </build>
        </profile>
        <profile>
            <id>benchmark</id>
            <properties>
                <skipTests>true</skipTests>
                <benchmark>edu.illinois</benchmark>
            </properties>
            <build>
                <plugins>
                    <plugin>
                        <groupId>org.apache.maven.plugins</groupId>
                        <artifactId>maven-compiler-plugin</artifactId>
                        <configuration>
                            <testIncludes>
                                <testInclude>**/*</testInclude>
                            </testIncludes>
                        </configuration>
                    </plugin>
                    <plugin>
                        <groupId>org.codehaus.mojo</groupId>
                        <artifactId>exec-maven-plugin</artifactId>
                        <executions>
                            <execution>
                                <id>benchmark</id>
                                <phase>test</phase>
                                <goals>
                                    <goal>exec</goal>
                                </goals>
                                <configuration>
                                    <classpathScope>test</classpathScope>
                                    <executable>java</executable>
                                    <arguments>
                                        <argument>-classpath</argument>
                                        <classpath/>
                                        <argument>org.openjdk.jmh.Main
                                        </argument>
                                        <argument>-rf</argument>
                                        <argument>json</argument>
                                        <argument>-rff</argument>
                                        <argument>
                                            target/jmh-result.${benchmark}.json
                                        </argument>
                                        <argument>${benchmark}</argument>
                                    </arguments>
                                </configuration>
                            </execution>
                        </executions>
                    </plugin>
                </plugins>
            </build>
        </profile>
    </profiles>
</project><|MERGE_RESOLUTION|>--- conflicted
+++ resolved
@@ -5,7 +5,7 @@
     <groupId>edu.illinois.library.cantaloupe</groupId>
     <artifactId>cantaloupe</artifactId>
     <packaging>jar</packaging>
-    <version>5.0.1-SNAPSHOT</version>
+    <version>5.0.1</version>
     <name>Cantaloupe</name>
     <url>https://cantaloupe-project.github.io/</url>
     <inceptionYear>2015</inceptionYear>
@@ -167,11 +167,7 @@
         <dependency>
             <groupId>org.apache.pdfbox</groupId>
             <artifactId>pdfbox</artifactId>
-<<<<<<< HEAD
-            <version>2.0.22</version>
-=======
             <version>2.0.23</version>
->>>>>>> afc311ea
         </dependency>
         <!-- Assists PDFBox in decoding JBIG2-encoded images -->
         <dependency>
