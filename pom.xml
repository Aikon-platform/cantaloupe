--- conflicted
+++ resolved
@@ -13,12 +13,8 @@
   <properties>
     <project.build.sourceEncoding>UTF-8</project.build.sourceEncoding>
     <project.reporting.outputEncoding>UTF-8</project.reporting.outputEncoding>
-<<<<<<< HEAD
     <jetty.version>9.4.6.v20170531</jetty.version>
-    <restlet.version>2.3.10</restlet.version>
-=======
     <restlet.version>2.3.11</restlet.version>
->>>>>>> 1951cf7f
     <surefire.version>2.20.1</surefire.version>
   </properties>
 
@@ -681,10 +677,6 @@
                     <regexIgnoredClass>org.w3c\..+</regexIgnoredClass>
                     <regexIgnoredClass>org.xml.sax\..+</regexIgnoredClass>
                   </regexIgnoredClasses>
-<<<<<<< HEAD
-                   -->
-=======
->>>>>>> 1951cf7f
                 </illegalTransitiveDependencyCheck>
               </rules>
             </configuration>
