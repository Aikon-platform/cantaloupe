--- conflicted
+++ resolved
@@ -5,11 +5,7 @@
   <groupId>edu.illinois.library.cantaloupe</groupId>
   <artifactId>Cantaloupe</artifactId>
   <packaging>war</packaging>
-<<<<<<< HEAD
   <version>3.4-SNAPSHOT</version>
-=======
-  <version>3.3.3-SNAPSHOT</version>
->>>>>>> 8d674725
   <name>Cantaloupe</name>
   <url>https://medusa-project.github.io/cantaloupe/</url>
   <inceptionYear>2015</inceptionYear>
@@ -675,10 +671,7 @@
                 <exclude>ImageMagickProcessorTest</exclude>
                 <exclude>KakaduProcessorTest</exclude>
                 <exclude>OpenJpegProcessorTest</exclude>
-<<<<<<< HEAD
                 <exclude>RedisCacheTest</exclude>
-=======
->>>>>>> 8d674725
               </excludes>
             </configuration>
           </plugin>
@@ -703,11 +696,7 @@
                 <exclude>Amazon*Test</exclude>
                 <exclude>Azure*Test</exclude>
                 <exclude>Kakadu*Test</exclude>
-<<<<<<< HEAD
                 <exclude>Redis*Test</exclude>
-                <exclude>ControlPanelTest</exclude>
-=======
->>>>>>> 8d674725
               </excludes>
             </configuration>
           </plugin>
