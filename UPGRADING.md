# Upgrade Guide

If you are skipping versions, work through these sections backwards from your
current version.

<<<<<<< HEAD
## 4.1.x → 5.0

1.  Note that the application is now packaged as a JAR file which can no longer
    run in a Servlet container.
2.  Note that Java 11 or later is now required.
3.  Add the following keys from the sample configuration:
    * `http.min_threads`
    * `http.max_threads`
    * `log_error_responses`
    * `meta_identifier.*`
    * `endpoint.iiif.3.enabled`
    * `endpoint.health.dependency_check`
    * `S3Source.region`
        * If you had set `S3Source.endpoint` to an AWS endpoint, unset that and
          set this key to your AWS region instead.
    * `processor.ManualSelectionStrategy.xpm`
    * `processor.downscale_linear`
    * `processor.imageio.xpm.reader`
    * `GrokProcessor.path_to_binaries`
    * `processor.pdf.*`
    * `S3Cache.region`
        * If you had set `S3Cache.endpoint` to an AWS endpoint, unset that and
          set this key to your AWS region instead.
    * `log.application.ConsoleAppender.logstash.enabled`
    * `log.application.FileAppender.logstash.enabled`
    * `log.application.RollingFileAppender.logstash.enabled`
    * `log.error.FileAppender.logstash.enabled`
    * `log.error.RollingFileAppender.logstash.enabled`
4.  Remove the following configuration keys:
    * `http.http2.enabled`
    * `https.http2.enabled`
    * `endpoint.iiif.content_disposition`
    * `delegate_script.cache.enabled`
    * `processor.metadata.*`
    * `GraphicsMagickProcessor.path_to_binaries`
    * `KakaduDemoProcessor.path_to_binaries`
    * `ImageMagickProcessor.path_to_binaries`
    * `S3Cache.max_connections`
    * `redaction.enabled`
5.  Rename the following configuration keys:
    * `endpoint.iiif.2.restrict_to_sizes` to `endpoint.iiif.restrict_to_sizes`
    * `overlays.enabled` to `overlays.BasicStrategy.enabled`
6.  Add the following methods from the sample delegate script:
    * `deserialize_meta_identifier()`
    * `serialize_meta_identifier()`
    * `pre_authorize()`
    * `extra_iiif3_information_response_keys()`
    * `metadata()`
7.  Note that the `pre_authorize()` delegate method added in step 6 may require
    refactoring the logic in `authorize()`. See the documentation of those
    methods for more information.
8.  In your delegate script, change any references to
   `edu.illinois.library.cantaloupe.script.Logger` to
   `edu.illinois.library.cantaloupe.delegate.Logger`.
9.  The `X-IIIF-ID` reverse proxy header is no longer supported. Use
    `X-Forwarded-ID` instead.
10. If you were using the `processor.metadata.preserve` key, you will need to
    use the new `metadata()` delegate method instead.
11. If you were using the `cookie` key in the delegate script context hash,
    note that its structure has changed to a hash of cookie name-value pairs.
    This is how it was documented to work, and how it was supposed to work, in
    previous versions.
12. Note that the default scale constraint delimiter has changed from a dash
    (`-`) to a semicolon (`;`). If you were using scale constraints in URI
    identifiers (e.g. `image.jpg-1:2`), and want to avoid breaking those URIs,
    you must change the value of
    `meta_identifier.transformer.StandardMetaIdentifierTransformer.delimiter`
    to `-`.
13. Note that the `page` URI query argument has been deprecated and will be
    removed in a future version. A page argument should instead be expressed in
    the identifier path component. For example, if
    `meta_identifier.transformer` is set to
    `StandardMetaIdentifierTransformer`, and the desired page is `3`, the new
    identifier would be: `image.jpg;3`.
14. Similar to above, the `time` URI query argument has been deprecated. A time
    argument should instead be expressed in the identifier path component as
    above, as an integer number of seconds rather than an `HH:MM::SS` string.
15. The source known as HttpSource2 from version 4.1.x is now known as
    HttpSource, and the old HttpSource has been removed. If you encounter
    errors from the new HttpSource like "PKIX path building failed," consult
    the HttpSource section of the user manual.
16. If you are using KakaduNativeProcessor, you must install the updated Kakadu
    shared library, contained in the `deps` folder.
17. KakaduDemoProcessor is no longer available. If you were using it, you must
    switch to either KakaduNativeProcessor, OpenJpegProcessor, or
    GrokProcessor.
18. If you are using a derivative cache, and are serving any images that have
    non-zero orientations, or embedded metadata with which you might want to
    use the new `metadata()` delegate method, you must purge all cached infos.
    Unfortunately there is no API method to do this yet, so this will require
    either deleting all `.json` files/objects manually, or else purging the
    whole cache (manually or via the API).
=======
## 4.1.x → 4.1.9 (skip if migrating to 5.0)

Add the following keys from the sample configuration:
    * `scale_constraint_suffix.pattern`
    * `scale_constraint_suffix.format`
>>>>>>> 768313b1

## 4.0.x → 4.1

1. Rename the following configuration keys:
    * `HttpSource.trust_all_certs` to `HttpSource.allow_insecure`
    * `processor.[format]` to `processor.ManualSelectionStrategy.[format]`
    * `processor.fallback` to `processor.ManualSelectionStrategy.fallback`
2. Add the following keys from the sample configuration:
    * `max_scale`
    * `HttpSource.chunking.*`
    * `S3Source.chunking.*`
    * `AzureStorageSource.chunking.*`
    * `processor.selection_strategy`
3. Remove the following configuration keys:
    * `allow_upscaling`
    * `endpoint.public.auth.*`
    * `S3Source.max_connections`
    * `processor.normalize`
4. If you have implemented the `redirect()` or `authorized?()` delegate
   methods, migrate their logic into `authorize()` and remove them.
5. If you were using the `endpoint.public.auth.*` keys, you will need to use
   the new `authorize()` delegate method instead.
6. Note that `KakaduDemoProcessor` has been deprecated and may be removed in a
   future version. Consider migrating now to either `KakaduNativeProcessor` or
   `OpenJpegProcessor`.

## 4.0 → 4.0.x

Nothing to do.

## 3.4.x → 4.0

1. Rename the following configuration keys:
    * Any key containing the string `Resolver` to contain `Source`
    * `HttpSource.auth.*` to `HttpSource.BasicLookupStrategy.auth.*`
    * `AmazonS3Source.*` to `S3Source.*`
    * `StreamProcessor.retrieval_strategy` to
      `processor.stream_retrieval_strategy`
    * `KakaduProcessor.path_to_binaries` to
      `KakaduDemoProcessor.path_to_binaries`
    * `AmazonS3Cache.*` to `S3Cache.*`
2. Add the following keys from the sample configuration:
    * `S3Source.endpoint`
    * `S3Source.BasicLookupStrategy.path_prefix`
    * `S3Source.BasicLookupStrategy.path_suffix`
    * `processor.fallback_retrieval_strategy`
    * `processor.imageio.*`
    * `S3Cache.endpoint`
    * `cache.server.source.ttl_seconds`
    * `cache.server.derivative.ttl_seconds`
3. Remove the following configuration keys:
    * `S3Source.bucket.region`
    * `processor.limit_to_8_bits`
    * `S3Cache.bucket.region`
    * `cache.server.source.enabled`
    * `cache.server.ttl_seconds`
4. Change any `AmazonS3Source` configuration values to `S3Source`.
5. Change any configuration values containing `Resolver` to contain `Source`.
6. Change any `AmazonS3Cache` configuration values to `S3Cache`.
7. The delegate script architecture has changed, and the 3.x script is not
   compatible. See the "Delegate Script" section of the user manual for
   migration info.
8. The deprecated `DELETE /cache/:identifier` HTTP API method has been removed.
   See the "Remote Management" section of the user manual for information about
   its successor.
9. The `X-IIIF-ID` reverse proxy header is deprecated and will be removed in a
   future version. Start using `X-Forwarded-ID` instead.
10. If you'd like to use the new KakaduNativeProcessor non-commercially for
   decoding JPEG2000 images, see the "Processors" section of the user manual
   for information on configuring it.

## 3.4 → 3.4.x

Nothing to do.

## 3.3.x → 3.4

1. Add the following keys from the sample configuration:
    * `temp_pathname`
    * `http.http2.enabled`
    * `https.http2.enabled`
    * `http.accept_queue_limit`
    * `endpoint.iiif.min_size`
    * `endpoint.admin.username`
    * `HttpResolver.trust_all_certs`
    * `HttpResolver.request_timeout`
    * `AmazonS3Resolver.max_connections`
    * `processor.flv`
    * `processor.limit_to_8_bits`
    * `cache.server.source.enabled`
    * `cache.server.derivative.enabled`
    * `cache.server.info.enabled`
    * `AmazonS3Cache.max_connections`
    * `HeapCache.*`
    * `RedisCache.*`
    * `log.error.*`
2. Rename the following keys:
    * `auth.*` to `endpoint.public.auth.*`
    * `admin.enabled` to `endpoint.admin.enabled`
    * `admin.password` to `endpoint.admin.secret`
    * `PdfBoxProcessor.dpi` to `processor.dpi`
    * `cache.source` to `cache.server.source`
    * `cache.derivative` to `cache.server.derivative`
    * `metadata.*` to `processor.metadata.*`
3. If you are using the delegate script, add a `context` argument to the method
   signature of any existing source delegates. See `delegates.rb.sample` for
   examples.
4. The `DELETE /cache/:identifier` HTTP API method is deprecated and will be
   removed in version 4. Begin migrating now to the updated equivalent.
5. Managing the cache on the command line with VM arguments is deprecated and
   will be removed in version 4. Begin migrating now to the cache management
   methods in the HTTP API.

## 3.3 → 3.3.5

Nothing to do.

## 3.2.x → 3.3

1. Add the following keys from the sample configuration:
    * `delegate_script.cache.enabled`
    * `endpoint.api.*`
    * `processor.dcm`
    * `processor.normalize`
    * `processor.background_color`
    * `processor.upscale_filter`
    * `processor.downscale_filter`
    * `processor.sharpen`
    * `processor.jpg.progressive`
    * `processor.jpg.quality`
    * `processor.tif.compression`
    * `cache.server.ttl_seconds`
    * `overlays.BasicStrategy.type`
    * `overlays.BasicStrategy.string`
    * `overlays.BasicStrategy.string.*`
2. Rename the following keys:
    * `watermark.*` to `overlays.*`
3. Remove the following configuration keys:
    * `JdbcResolver.max_pool_size`
    * `FfmpegProcessor.sharpen`
    * `GraphicsMagickProcessor.sharpen`
    * `GraphicsMagickProcessor.background_color`
    * `ImageMagickProcessor.sharpen`
    * `ImageMagickProcessor.background_color`
    * `JaiProcessor.sharpen`
    * `JaiProcessor.jpg.quality`
    * `JaiProcessor.tif.compression`
    * `Java2dProcessor.upscale_filter`
    * `Java2dProcessor.downscale_filter`
    * `Java2dProcessor.sharpen`
    * `Java2dProcessor.jpg.quality`
    * `Java2dProcessor.tif.compression`
    * `KakaduProcessor.upscale_filter`
    * `KakaduProcessor.downscale_filter`
    * `KakaduProcessor.sharpen`
    * `OpenJpegProcessor.upscale_filter`
    * `OpenJpegProcessor.downscale_filter`
    * `OpenJpegProcessor.sharpen`
    * `PdfBoxProcessor.upscale_filter`
    * `PdfBoxProcessor.downscale_filter`
    * `PdfBoxProcessor.sharpen`
    * `FilesystemCache.ttl_seconds`
    * `JdbcCache.max_pool_size`
    * `JdbcCache.ttl_seconds`
    * `AmazonS3Cache.ttl_seconds`
    * `AzureStorageCache.ttl_seconds`
4. If you are using FilesystemCache, purge your cache.
5. If you are using the `authorized?()` or `watermark()` delegate methods, note
   that the contents of the `operations` argument have changed; see the new
   sample delegate script for more information.
6. If you are using the `watermark()` delegate method, note that the `pathname`
   key in the returned hash must be changed to `image`.
7. Rename the `watermark()` delegate method to `overlay()`.

## 3.2 → 3.2.4

Nothing to do.

## 3.1.2 → 3.2

1. Add the following keys from the sample configuration:
    * `FfmpegProcessor.sharpen`
    * `GraphicsMagickProcessor.sharpen`
    * `ImageMagickProcessor.sharpen`
    * `JaiProcessor.sharpen`
    * `Java2dProcessor.upscale_filter`
    * `Java2dProcessor.downscale_filter`
    * `Java2dProcessor.sharpen`
    * `KakaduProcessor.upscale_filter`
    * `KakaduProcessor.downscale_filter`
    * `KakaduProcessor.sharpen`
    * `OpenJpegProcessor.upscale_filter`
    * `OpenJpegProcessor.downscale_filter`
    * `OpenJpegProcessor.sharpen`
    * `PdfBoxProcessor.upscale_filter`
    * `PdfBoxProcessor.downscale_filter`
    * `PdfBoxProcessor.sharpen`
    * `metadata.*`
2. Remove the following configuration keys:
    * `Java2dProcessor.scale_mode`
    * `KakaduProcessor.post_processor.*`
    * `OpenJpegProcessor.post_processor.*`
    * `PdfBoxProcessor.post_processor.*`

## 3.1.1 → 3.1.2

Nothing to do.

## 3.1 → 3.1.1

* Add the `http.host` and `https.host` keys from the sample configuration.

## 3.0.1 → 3.1

* Replace the `get_iiif2_service` delegate script method with
  `extra_iiif2_information_response_keys`.

## 3.0 → 3.0.1

Nothing to do.

## 2.2 → 3.0

1. Add the following keys from the sample configuration:
    * `admin.*`
    * `delegate_script.enabled`
    * `endpoint.iiif.2.restrict_to_sizes`
    * `StreamProcessor.retrieval_strategy`
    * `cache.source`
    * `AmazonS3Cache.*`
    * `AzureStorageCache.*`
    * `redaction.enabled`
2. Rename the following keys:
    * `delegate_script` to `delegate_script.pathname`
    * `cache.server` to `cache.derivative`
3. Remove the following keys:
    * `JdbcResolver.function.*`
4. Add the following methods from the sample delegate script:
    * `redactions`
    * `Cantaloupe::JdbcResolver::get_database_identifier`
    * `Cantaloupe::JdbcResolver::get_media_type`
    * `Cantaloupe::JdbcResolver::get_lookup_sql`
5. Rename the following delegate script methods:
    * `Cantaloupe::get_pathname` to
      `Cantaloupe::FilesystemResolver::get_pathname`
    * `Cantaloupe::get_url` to `Cantaloupe::HttpResolver::get_url`
    * `Cantaloupe::get_azure_storage_blob_key` to
      `Cantaloupe::AzureStorageResolver::get_blob_key`
    * `Cantaloupe::get_s3_object_key` to
      `Cantaloupe::AmazonS3Resolver::get_object_key`
6. If you are using JdbcResolver, be aware that the `JdbcResolver.function.*`
   configuration keys are now obsolete, and these functions will have to be
   rewritten as delegate script methods.
7. If you are using JdbcCache, modify your database schema:
   ```
   ALTER TABLE {JdbcCache.info_table} CHANGE COLUMN last_modified last_accessed;
   ALTER TABLE {JdbcCache.derivative_image_table} CHANGE COLUMN last_modified last_accessed;
   ```
8. Note that the information that used to be available on the landing page
   (`/`) has moved to the Control Panel (`/admin`). Log in with a username of
   `admin` and the password defined in the `admin.password` configuration
   option.<|MERGE_RESOLUTION|>--- conflicted
+++ resolved
@@ -3,7 +3,6 @@
 If you are skipping versions, work through these sections backwards from your
 current version.
 
-<<<<<<< HEAD
 ## 4.1.x → 5.0
 
 1.  Note that the application is now packaged as a JAR file which can no longer
@@ -35,6 +34,8 @@
 4.  Remove the following configuration keys:
     * `http.http2.enabled`
     * `https.http2.enabled`
+    * `scale_constraint_suffix.pattern`
+    * `scale_constraint_suffix.format`
     * `endpoint.iiif.content_disposition`
     * `delegate_script.cache.enabled`
     * `processor.metadata.*`
@@ -96,13 +97,6 @@
     Unfortunately there is no API method to do this yet, so this will require
     either deleting all `.json` files/objects manually, or else purging the
     whole cache (manually or via the API).
-=======
-## 4.1.x → 4.1.9 (skip if migrating to 5.0)
-
-Add the following keys from the sample configuration:
-    * `scale_constraint_suffix.pattern`
-    * `scale_constraint_suffix.format`
->>>>>>> 768313b1
 
 ## 4.0.x → 4.1
 
