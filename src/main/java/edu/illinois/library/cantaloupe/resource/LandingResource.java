package edu.illinois.library.cantaloupe.resource;

import edu.illinois.library.cantaloupe.Application;
import edu.illinois.library.cantaloupe.ImageServerApplication;
import edu.illinois.library.cantaloupe.cache.Cache;
import edu.illinois.library.cantaloupe.cache.CacheFactory;
import edu.illinois.library.cantaloupe.image.SourceFormat;
import edu.illinois.library.cantaloupe.processor.Processor;
import edu.illinois.library.cantaloupe.processor.ProcessorFactory;
import edu.illinois.library.cantaloupe.processor.UnsupportedSourceFormatException;
import edu.illinois.library.cantaloupe.resolver.Resolver;
import edu.illinois.library.cantaloupe.resolver.ResolverFactory;
import org.apache.commons.lang3.StringUtils;
import org.apache.velocity.Template;
import org.apache.velocity.app.Velocity;
import org.restlet.data.CacheDirective;
import org.restlet.data.MediaType;
import org.restlet.ext.velocity.TemplateRepresentation;
import org.restlet.representation.Representation;
import org.restlet.resource.Get;
import org.restlet.resource.ResourceException;

import java.lang.management.ManagementFactory;
import java.lang.management.RuntimeMXBean;
import java.util.ArrayList;
import java.util.Collections;
import java.util.Comparator;
import java.util.HashMap;
import java.util.List;
import java.util.Map;
import java.util.TreeMap;

/**
 * Handles the landing page.
 */
public class LandingResource extends AbstractResource {

    /**
     * @return Map of template variables common to most or all views, such as
     * variables that appear in a common header.
     */
    public static Map<String, Object> getCommonTemplateVars() {
        Map<String,Object> vars = new HashMap<>();
        vars.put("version", Application.getVersion());
        return vars;
    }

    private class ProcessorComparator implements Comparator<Processor> {
        public int compare(Processor o1, Processor o2) {
            return o1.getClass().getSimpleName().
                    compareTo(o2.getClass().getSimpleName());
        }
    }

    private class SourceFormatComparator implements Comparator<SourceFormat> {
        public int compare(SourceFormat o1, SourceFormat o2) {
            return o1.getPreferredExtension().
                    compareTo(o2.getPreferredExtension());
        }
    }

    @Override
    protected void doInit() throws ResourceException {
        super.doInit();
        // add a "Cache-Control: no-cache" header because this page contains
        // dynamic information pertaining to the function of the application
        getResponseCacheDirectives().add(CacheDirective.noCache());
    }

    @Get
    public Representation doGet() throws Exception {
        Template template = Velocity.getTemplate("landing.vm");
        return new TemplateRepresentation(template, getTemplateVars(),
                MediaType.TEXT_HTML);
    }

    private Map<String,Object> getTemplateVars() throws Exception {
<<<<<<< HEAD
        Map<String, Object> vars = getCommonTemplateVars();
=======
        Map<String,Object> vars = new HashMap<String,Object>();

        // base URI
        String baseUri = Application.getConfiguration().getString("base_uri", "");
        baseUri = StringUtils.stripEnd(baseUri, "/");
        vars.put("baseUri", baseUri);

        // version
        vars.put("version", Application.getVersion());
>>>>>>> 3970b1b2

        // resolver name
        String resolverStr = "None";
        try {
            Resolver resolver = ResolverFactory.getResolver();
            if (resolver != null) {
                resolverStr = resolver.getClass().getSimpleName();
            }
        } catch (Exception e) {
            // noop
        }
        vars.put("resolverName", resolverStr);

        // cache name
        String cacheStr = "None";
        try {
            Cache cache = CacheFactory.getInstance();
            if (cache != null) {
                cacheStr = cache.getClass().getSimpleName();
            }
        } catch (Exception e) {
            // noop
        }
        vars.put("cacheName", cacheStr);

        // VM arguments
        RuntimeMXBean runtimeMxBean = ManagementFactory.getRuntimeMXBean();
        vars.put("vmArguments", runtimeMxBean.getInputArguments());

        // memory
        final int mb = 1024 * 1024;
        Runtime runtime = Runtime.getRuntime();
        vars.put("usedHeap", (runtime.totalMemory() - runtime.freeMemory()) / mb);
        vars.put("freeHeap", runtime.freeMemory() / mb);
        vars.put("totalHeap", runtime.totalMemory() / mb);
        vars.put("maxHeap", runtime.maxMemory() / mb);

        // source format assignments
        Map<SourceFormat,String> assignments = new TreeMap<>();
        for (SourceFormat sourceFormat : SourceFormat.values()) {
            try {
                assignments.put(sourceFormat,
                        ProcessorFactory.getProcessor(sourceFormat).getClass().getSimpleName());
            } catch (UnsupportedSourceFormatException e) {
                // noop
            }
        }
        vars.put("processorAssignments", assignments);

        // image source formats
        List<SourceFormat> imageFormats = new ArrayList<>();
        for (SourceFormat sourceFormat : SourceFormat.values()) {
            if (sourceFormat.getType() != null &&
                    sourceFormat.getType().equals(SourceFormat.Type.IMAGE)) {
                imageFormats.add(sourceFormat);
            }
        }
        Collections.sort(imageFormats, new SourceFormatComparator());
        vars.put("imageSourceFormats", imageFormats);

        // video source formats
        List<SourceFormat> videoFormats = new ArrayList<>();
        for (SourceFormat sourceFormat : SourceFormat.values()) {
            if (sourceFormat.getType() != null &&
                    sourceFormat.getType().equals(SourceFormat.Type.VIDEO)) {
                videoFormats.add(sourceFormat);
            }
        }
        Collections.sort(videoFormats, new SourceFormatComparator());
        vars.put("videoSourceFormats", videoFormats);

        // processors
        List<Processor> sortedProcessors =
                new ArrayList<>(ProcessorFactory.getAllProcessors());
        Collections.sort(sortedProcessors, new ProcessorComparator());
        vars.put("processors", sortedProcessors);

        return vars;
    }

}<|MERGE_RESOLUTION|>--- conflicted
+++ resolved
@@ -1,7 +1,6 @@
 package edu.illinois.library.cantaloupe.resource;
 
 import edu.illinois.library.cantaloupe.Application;
-import edu.illinois.library.cantaloupe.ImageServerApplication;
 import edu.illinois.library.cantaloupe.cache.Cache;
 import edu.illinois.library.cantaloupe.cache.CacheFactory;
 import edu.illinois.library.cantaloupe.image.SourceFormat;
@@ -75,10 +74,7 @@
     }
 
     private Map<String,Object> getTemplateVars() throws Exception {
-<<<<<<< HEAD
         Map<String, Object> vars = getCommonTemplateVars();
-=======
-        Map<String,Object> vars = new HashMap<String,Object>();
 
         // base URI
         String baseUri = Application.getConfiguration().getString("base_uri", "");
@@ -87,7 +83,6 @@
 
         // version
         vars.put("version", Application.getVersion());
->>>>>>> 3970b1b2
 
         // resolver name
         String resolverStr = "None";
