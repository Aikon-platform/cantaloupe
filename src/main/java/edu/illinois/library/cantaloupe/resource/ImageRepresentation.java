--- conflicted
+++ resolved
@@ -34,10 +34,10 @@
     private static final Logger LOGGER =
             LoggerFactory.getLogger(ImageRepresentation.class);
 
-    private boolean bypassCacheRead, bypassCacheWrite;
-    private Info imageInfo;
-    private OperationList opList;
-    private Processor processor;
+    private final boolean bypassCacheRead, bypassCacheWrite;
+    private final Info imageInfo;
+    private final OperationList opList;
+    private final Processor processor;
 
     /**
      * @param imageInfo        Info corresponding to the source image.
@@ -115,16 +115,6 @@
         // TeeOutputStream to write to the response output stream and the cache
         // pseudo-simultaneously.
         //
-<<<<<<< HEAD
-        // N.B.: Closing responseOutputStream is the Servlet container's
-        // responsibility. This means we also can't close teeOutputStream,
-        // because doing so would close its wrapped streams. So, we have to
-        // leave its closure up to the finalizer. But, when that happens, its
-        // wrapped streams' close() methods will have been called twice, so
-        // it's important that these two streams' close() methods can cope with
-        // that.
-        try (OutputStream cacheOS =
-=======
         // N.B.: Closing responseOS is the Servlet container's responsibility.
         // This means we also can't close teeOS, because doing so would close
         // its wrapped streams. So, we have to leave its closure up to the
@@ -132,7 +122,6 @@
         // methods will have been called twice, so it's important that these
         // two streams' close() methods can deal with that.
         try (CompletableOutputStream cacheOS =
->>>>>>> c857cff1
                      cacheFacade.newDerivativeImageOutputStream(opList)) {
             if (cacheOS != null) {
                 OutputStream teeOS = new TeeOutputStream(responseOS, cacheOS);
@@ -209,12 +198,8 @@
         LOGGER.debug("Streamed with no processing in {}: {}", watch, opList);
     }
 
-<<<<<<< HEAD
-    private void process(OutputStream responseOS)
+    private void process(OutputStream outputStream)
             throws FormatException, ProcessorException {
-=======
-    private void process(OutputStream outputStream) throws ProcessorException {
->>>>>>> c857cff1
         final Stopwatch watch = new Stopwatch();
 
         processor.process(opList, imageInfo, outputStream);
