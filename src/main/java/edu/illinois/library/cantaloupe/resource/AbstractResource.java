--- conflicted
+++ resolved
@@ -21,8 +21,8 @@
 
 import javax.servlet.http.HttpServletResponse;
 import java.io.IOException;
-import java.io.UnsupportedEncodingException;
 import java.net.URLDecoder;
+import java.nio.charset.StandardCharsets;
 import java.util.ArrayList;
 import java.util.Arrays;
 import java.util.Base64;
@@ -562,11 +562,7 @@
         // If a query argument value is available, use that. Otherwise, consult
         // the configuration.
         if (queryArg != null) {
-            try {
-                queryArg = URLDecoder.decode(queryArg, "UTF-8");
-            } catch (UnsupportedEncodingException e) {
-                throw new RuntimeException(e);
-            }
+            queryArg = URLDecoder.decode(queryArg, StandardCharsets.UTF_8);
             if (queryArg.startsWith("inline")) {
                 disposition = "inline; filename=\"" +
                         safeContentDispositionFilename(identifier, outputFormat) + "\"";
@@ -588,21 +584,6 @@
                 }
                 disposition = "attachment; filename=\"" + filename + "\"";
             }
-<<<<<<< HEAD
-=======
-        } else {
-            switch (Configuration.getInstance()
-                    .getString(Key.IIIF_CONTENT_DISPOSITION, "none")) {
-                case "inline":
-                    disposition = "inline; filename=\"" +
-                            safeContentDispositionFilename(identifier, outputFormat) + "\"";
-                    break;
-                case "attachment":
-                    disposition = "attachment; filename=\"" +
-                            safeContentDispositionFilename(identifier, outputFormat) + "\"";
-                    break;
-            }
->>>>>>> caa8e7fc
         }
         return disposition;
     }
