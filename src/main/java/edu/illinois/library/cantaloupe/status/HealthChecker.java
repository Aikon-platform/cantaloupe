package edu.illinois.library.cantaloupe.status;

import edu.illinois.library.cantaloupe.async.ThreadPool;
import edu.illinois.library.cantaloupe.cache.CacheFacade;
import edu.illinois.library.cantaloupe.cache.DerivativeCache;
import edu.illinois.library.cantaloupe.cache.SourceCache;
import edu.illinois.library.cantaloupe.image.Identifier;
import edu.illinois.library.cantaloupe.image.Info;
import edu.illinois.library.cantaloupe.operation.OperationList;
import edu.illinois.library.cantaloupe.processor.Processor;
import edu.illinois.library.cantaloupe.processor.ProcessorConnector;
import edu.illinois.library.cantaloupe.processor.ProcessorFactory;
import edu.illinois.library.cantaloupe.source.Source;
<<<<<<< HEAD
=======
import edu.illinois.library.cantaloupe.util.Stopwatch;
import org.apache.commons.io.output.NullOutputStream;
>>>>>>> 5f28de1f
import org.slf4j.Logger;
import org.slf4j.LoggerFactory;

import java.io.OutputStream;
import java.nio.charset.StandardCharsets;
import java.nio.file.Files;
import java.nio.file.Path;
import java.util.HashSet;
import java.util.Optional;
import java.util.Set;
import java.util.UUID;
import java.util.concurrent.ConcurrentHashMap;
import java.util.concurrent.CountDownLatch;
import java.util.concurrent.Future;
import java.util.concurrent.TimeUnit;

/**
 * <p>Checks various aspects of the application to verify that they are
 * functioning correctly:</p>
 *
 * <dl>
 *     <dt>Processing I/O</dt>
 *     <dd>When an image endpoint successfully completes a request, it calls
 *     {@link #addSourceProcessorPair(Source, Processor, OperationList)} to
 *     register the various objects it used to do so. This class keeps track of
 *     every unique source-processor pair and tests each one against the last
 *     known image it worked with.</dd>
 *     <dt>The source cache</dt>
 *     <dd>An image is written to the source cache (if available) and read
 *     back.</dd>
 *     <dt>The derivative cache</dt>
 *     <dd>An image is written to the derivative cache (if available) and read
 *     back.</dd>
 * </dl>
 *
 * @author Alex Dolski UIUC
 * @since 4.1
 */
public final class HealthChecker {

    private static final Logger LOGGER =
            LoggerFactory.getLogger(HealthChecker.class);

    private static final Set<SourceProcessorPair> SOURCE_PROCESSOR_PAIRS =
            ConcurrentHashMap.newKeySet();

    /**
     * <p>Informs the class of a {@link Source}-{@link Processor} pair that has
     * been used successfully, and could be used again in the course of a
     * health check. Should be called by image processing endpoints after
     * processing has completed successfully.</p>
     *
     * <p>This method is thread-safe.</p>
     */
    public static void addSourceProcessorPair(Source source,
                                              Processor processor,
                                              OperationList opList) {
        final SourceProcessorPair pair = new SourceProcessorPair(
                source, processor.getClass().getName(), opList);
        // The pair is configured to read a specific image. We want to remove
        // any older "equal" (see this ivar's equals() method!) instance before
        // adding the current one because the older one is more likely to be
        // stale (no longer accessible), in light of the possibility that the
        // application has been running for a while.
        SOURCE_PROCESSOR_PAIRS.remove(pair);
        SOURCE_PROCESSOR_PAIRS.add(pair);
    }

    /**
     * For testing only!
     */
    static Set<SourceProcessorPair> getSourceProcessorPairs() {
        return SOURCE_PROCESSOR_PAIRS;
    }

    /**
     * <p>Checks the functionality of every {@link #addSourceProcessorPair(
     * Source, Processor, OperationList) known} source-processor pair. The
     * checks exercise the full length of the processing pipeline, reading an
     * image from a {@link Source}, running it through a {@link Processor}, and
     * writing it to an output stream.</p>
     *
     * <p>The individual checks are done concurrently in as many threads as
     * there are unique pairs. This is intended to improve responsiveness,
     * assuming there aren't a whole lot more pairs than there are CPU
     * threads.</p>
     */
    private static synchronized void checkProcessing(Health health) {
        // Make a local copy to ensure that another thread doesn't change it
        // underneath us.
        final Set<SourceProcessorPair> localPairs =
                new HashSet<>(SOURCE_PROCESSOR_PAIRS);
        final int numPairs = localPairs.size();

        LOGGER.trace("{} unique source/processor combinations.", numPairs);

        final CountDownLatch latch = new CountDownLatch(numPairs);
        localPairs.forEach(pair -> {
            ThreadPool.getInstance().submit(() -> {
<<<<<<< HEAD
                LOGGER.debug("Checking {}", pair);

                try (OutputStream os = OutputStream.nullOutputStream()) {
                    // Encode into the same format as the source so that no
                    // processing is performed.
                    OperationList opList = new OperationList(
                            new Encode(pair.processor.getSourceFormat()));
                    Info info = pair.processor.readInfo();
                    pair.processor.process(opList, info, os);
=======
                LOGGER.debug("Exercising processing I/O: {}", pair);

                Future<Path> tempFileFuture = null;
                Source source = pair.getSource();

                final ProcessorFactory pf = new ProcessorFactory();
                try (Processor processor = pf.newProcessor(pair.getProcessorName());
                     OutputStream os = new NullOutputStream()) {
                    processor.setSourceFormat(source.getFormat());

                    ProcessorConnector connector = new ProcessorConnector();
                    tempFileFuture = connector.connect(
                            source,
                            processor,
                            source.getIdentifier(),
                            source.getFormat());
                    Info info = processor.readInfo();
                    processor.process(pair.getOperationList(), info, os);
>>>>>>> 5f28de1f
                } catch (Throwable t) {
                    health.setMinColor(Health.Color.RED);
                    health.setMessage(String.format("%s (%s)",
                            t.getMessage(), pair));
                } finally {
                    latch.countDown();
                    if (tempFileFuture != null) {
                        try {
                            Path tempFile = tempFileFuture.get();
                            if (tempFile != null) {
                                Files.deleteIfExists(tempFile);
                            }
                        } catch (Exception e) {
                            LOGGER.error("checkProcessing(): failed to delete temp file: {}",
                                    e.getMessage(), e);
                        }
                    }
                }
            });
        });

        try {
            latch.await(60, TimeUnit.SECONDS);
        } catch (InterruptedException e) {
            health.setMinColor(Health.Color.YELLOW);
            health.setMessage(e.getMessage());
        }
    }

    /**
     * Checks the reading and writing functionality of the source cache.
     */
    private static synchronized void checkSourceCache(Health health) {
        final CacheFacade cacheFacade = new CacheFacade();
<<<<<<< HEAD
        final Optional<SourceCache> optSrcCache = cacheFacade.getSourceCache();
        if (optSrcCache.isPresent()) {
            final SourceCache srcCache = optSrcCache.get();
            LOGGER.debug("Checking {}", srcCache);
=======
        final SourceCache sCache = cacheFacade.getSourceCache();
        if (sCache != null) {
            LOGGER.debug("Exercising the source cache: {}", sCache);
>>>>>>> 5f28de1f
            final Identifier identifier =
                    new Identifier("HealthCheck-" + UUID.randomUUID());
            try {
                // Exercise the cache. Errors will throw exceptions.
                srcCache.purge(identifier);
                // Write a file to disk.
                try (OutputStream os = srcCache.newSourceImageOutputStream(identifier)) {
                    String message = String.format("This file written by %s",
                            HealthChecker.class.getName());
                    byte[] data = message.getBytes(StandardCharsets.UTF_8);
                    os.write(data);
                    os.flush();
                }
                // Read it back.
                Optional<Path> path = srcCache.getSourceImageFile(identifier);
                Files.readAllBytes(path.orElseThrow());
            } catch (Throwable t) {
                health.setMinColor(Health.Color.RED);
                String message = String.format("%s: %s",
                        srcCache.getClass().getSimpleName(),
                        t.getMessage());
                health.setMessage(message);
            }
        }
    }

    /**
     * Checks the reading and writing functionality of the source cache.
     */
    private static synchronized void checkDerivativeCache(Health health) {
        final CacheFacade cacheFacade = new CacheFacade();
<<<<<<< HEAD
        final Optional<DerivativeCache> optDerivativeCache =
                cacheFacade.getDerivativeCache();
        if (optDerivativeCache.isPresent()) {
            DerivativeCache dCache = optDerivativeCache.get();
            LOGGER.debug("Checking {}", dCache);

=======
        final DerivativeCache dCache = cacheFacade.getDerivativeCache();
        if (dCache != null) {
            LOGGER.debug("Exercising the derivative cache: {}", dCache);
>>>>>>> 5f28de1f
            final Identifier identifier =
                    new Identifier("HealthCheck-" + UUID.randomUUID());
            try {
                // Exercise the cache. Errors will throw exceptions.
                dCache.purge(identifier);
                // Write to the cache.
                dCache.put(identifier, new Info());
                // Read it back.
                dCache.getInfo(identifier);
            } catch (Throwable t) {
                health.setMinColor(Health.Color.RED);
                String message = String.format("%s: %s",
                        dCache.getClass().getSimpleName(),
                        t.getMessage());
                health.setMessage(message);
            }
        }
    }

    /**
     * <p>Performs a health check as explained in the class documentation.
     * Each group of checks (derivative cache, processor I/O, etc.) is
     * performed sequentially. If any check fails, all remaining checks are
     * skipped.</p>
     *
     * <p>N.B.: there could be benefits in terms of responsiveness to doing all
     * of the checks asynchronously and returning a result when they've all
     * completed; but this could also result in having to do more checks than
     * necessary, since, if a single check fails, none of the others
     * matter.</p>
     *
     * <p>This method is thread-safe and can be called repeatedly to obtain the
     * current health.</p>
     *
     * @return Instance reflecting the application health.
     */
    public Health check() {
        LOGGER.debug("Initiating a health check");

        final Stopwatch watch = new Stopwatch();
        final Health health   = new Health();

        // Check processing I/O.
        if (!Health.Color.RED.equals(health.getColor())) {
            checkProcessing(health);
            LOGGER.trace("Processing I/O check completed in {}; health so far is {}",
                    watch, health.getColor());
        }

        // Check the source cache.
        if (!Health.Color.RED.equals(health.getColor())) {
            checkSourceCache(health);
            LOGGER.trace("Source cache check completed in {}; health so far is {}",
                    watch, health.getColor());
        }

        // Check the derivative cache.
        if (!Health.Color.RED.equals(health.getColor())) {
            checkDerivativeCache(health);
            LOGGER.trace("Derivative cache check completed in {}; health so far is {}",
                    watch, health.getColor());
        }

        // Log the final status.
        if (Health.Color.GREEN.equals(health.getColor())) {
            LOGGER.debug("Health check completed in {}: {}", watch, health);
        } else {
            LOGGER.warn("Health check completed in {}: {}", watch, health);
        }
        return health;
    }

}<|MERGE_RESOLUTION|>--- conflicted
+++ resolved
@@ -4,18 +4,16 @@
 import edu.illinois.library.cantaloupe.cache.CacheFacade;
 import edu.illinois.library.cantaloupe.cache.DerivativeCache;
 import edu.illinois.library.cantaloupe.cache.SourceCache;
+import edu.illinois.library.cantaloupe.image.Format;
 import edu.illinois.library.cantaloupe.image.Identifier;
 import edu.illinois.library.cantaloupe.image.Info;
 import edu.illinois.library.cantaloupe.operation.OperationList;
 import edu.illinois.library.cantaloupe.processor.Processor;
 import edu.illinois.library.cantaloupe.processor.ProcessorConnector;
 import edu.illinois.library.cantaloupe.processor.ProcessorFactory;
+import edu.illinois.library.cantaloupe.processor.SourceFormatException;
 import edu.illinois.library.cantaloupe.source.Source;
-<<<<<<< HEAD
-=======
 import edu.illinois.library.cantaloupe.util.Stopwatch;
-import org.apache.commons.io.output.NullOutputStream;
->>>>>>> 5f28de1f
 import org.slf4j.Logger;
 import org.slf4j.LoggerFactory;
 
@@ -24,6 +22,7 @@
 import java.nio.file.Files;
 import java.nio.file.Path;
 import java.util.HashSet;
+import java.util.Iterator;
 import java.util.Optional;
 import java.util.Set;
 import java.util.UUID;
@@ -115,51 +114,53 @@
         final CountDownLatch latch = new CountDownLatch(numPairs);
         localPairs.forEach(pair -> {
             ThreadPool.getInstance().submit(() -> {
-<<<<<<< HEAD
-                LOGGER.debug("Checking {}", pair);
-
-                try (OutputStream os = OutputStream.nullOutputStream()) {
-                    // Encode into the same format as the source so that no
-                    // processing is performed.
-                    OperationList opList = new OperationList(
-                            new Encode(pair.processor.getSourceFormat()));
-                    Info info = pair.processor.readInfo();
-                    pair.processor.process(opList, info, os);
-=======
                 LOGGER.debug("Exercising processing I/O: {}", pair);
 
                 Future<Path> tempFileFuture = null;
-                Source source = pair.getSource();
-
                 final ProcessorFactory pf = new ProcessorFactory();
-                try (Processor processor = pf.newProcessor(pair.getProcessorName());
-                     OutputStream os = new NullOutputStream()) {
-                    processor.setSourceFormat(source.getFormat());
-
-                    ProcessorConnector connector = new ProcessorConnector();
-                    tempFileFuture = connector.connect(
-                            source,
-                            processor,
-                            source.getIdentifier(),
-                            source.getFormat());
-                    Info info = processor.readInfo();
-                    processor.process(pair.getOperationList(), info, os);
->>>>>>> 5f28de1f
-                } catch (Throwable t) {
+                final Source source = pair.getSource();
+
+                final Iterator<Format> formatIterator = source.getFormatIterator();
+
+                // This should never be the case, but is a basic sanity check.
+                if (!formatIterator.hasNext()) {
                     health.setMinColor(Health.Color.RED);
-                    health.setMessage(String.format("%s (%s)",
-                            t.getMessage(), pair));
-                } finally {
+                    health.setMessage("Format iterator returned an empty " +
+                            "iterator. This is probably a bug.");
                     latch.countDown();
-                    if (tempFileFuture != null) {
-                        try {
-                            Path tempFile = tempFileFuture.get();
-                            if (tempFile != null) {
-                                Files.deleteIfExists(tempFile);
+                }
+
+                while (formatIterator.hasNext()) {
+                    final Format format = formatIterator.next();
+                    try (Processor processor = pf.newProcessor(pair.getProcessorName());
+                         OutputStream os = OutputStream.nullOutputStream()) {
+                        processor.setSourceFormat(format);
+
+                        tempFileFuture = new ProcessorConnector().connect(
+                                source,
+                                processor,
+                                source.getIdentifier(),
+                                format);
+                        Info info = processor.readInfo();
+                        processor.process(pair.getOperationList(), info, os);
+                    } catch (SourceFormatException e) {
+                        LOGGER.debug("checkProcessing(): {}", e.getMessage());
+                    } catch (Throwable t) {
+                        health.setMinColor(Health.Color.RED);
+                        health.setMessage(String.format("%s (%s)",
+                                t.getMessage(), pair));
+                    } finally {
+                        latch.countDown();
+                        if (tempFileFuture != null) {
+                            try {
+                                Path tempFile = tempFileFuture.get();
+                                if (tempFile != null) {
+                                    Files.deleteIfExists(tempFile);
+                                }
+                            } catch (Exception e) {
+                                LOGGER.error("checkProcessing(): failed to delete temp file: {}",
+                                        e.getMessage(), e);
                             }
-                        } catch (Exception e) {
-                            LOGGER.error("checkProcessing(): failed to delete temp file: {}",
-                                    e.getMessage(), e);
                         }
                     }
                 }
@@ -179,16 +180,10 @@
      */
     private static synchronized void checkSourceCache(Health health) {
         final CacheFacade cacheFacade = new CacheFacade();
-<<<<<<< HEAD
         final Optional<SourceCache> optSrcCache = cacheFacade.getSourceCache();
         if (optSrcCache.isPresent()) {
             final SourceCache srcCache = optSrcCache.get();
-            LOGGER.debug("Checking {}", srcCache);
-=======
-        final SourceCache sCache = cacheFacade.getSourceCache();
-        if (sCache != null) {
-            LOGGER.debug("Exercising the source cache: {}", sCache);
->>>>>>> 5f28de1f
+            LOGGER.debug("Exercising the source cache: {}", srcCache);
             final Identifier identifier =
                     new Identifier("HealthCheck-" + UUID.randomUUID());
             try {
@@ -220,18 +215,11 @@
      */
     private static synchronized void checkDerivativeCache(Health health) {
         final CacheFacade cacheFacade = new CacheFacade();
-<<<<<<< HEAD
         final Optional<DerivativeCache> optDerivativeCache =
                 cacheFacade.getDerivativeCache();
         if (optDerivativeCache.isPresent()) {
             DerivativeCache dCache = optDerivativeCache.get();
-            LOGGER.debug("Checking {}", dCache);
-
-=======
-        final DerivativeCache dCache = cacheFacade.getDerivativeCache();
-        if (dCache != null) {
             LOGGER.debug("Exercising the derivative cache: {}", dCache);
->>>>>>> 5f28de1f
             final Identifier identifier =
                     new Identifier("HealthCheck-" + UUID.randomUUID());
             try {
