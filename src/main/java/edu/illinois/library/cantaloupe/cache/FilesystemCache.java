package edu.illinois.library.cantaloupe.cache;

import edu.illinois.library.cantaloupe.config.Configuration;
import edu.illinois.library.cantaloupe.config.Key;
import edu.illinois.library.cantaloupe.image.Identifier;
import edu.illinois.library.cantaloupe.image.Info;
import edu.illinois.library.cantaloupe.operation.OperationList;
import edu.illinois.library.cantaloupe.util.StringUtil;
import org.apache.commons.codec.binary.Hex;
import org.apache.commons.io.FileUtils;
import org.apache.commons.lang3.StringUtils;
import org.slf4j.Logger;
import org.slf4j.LoggerFactory;

import java.io.File;
import java.io.FileInputStream;
import java.io.FileNotFoundException;
import java.io.FileOutputStream;
import java.io.FilenameFilter;
import java.io.IOException;
import java.io.InputStream;
import java.io.OutputStream;
import java.nio.charset.Charset;
import java.nio.file.FileAlreadyExistsException;
import java.nio.file.FileSystems;
import java.nio.file.FileVisitResult;
import java.nio.file.Files;
import java.nio.file.Path;
import java.nio.file.PathMatcher;
import java.nio.file.Paths;
import java.nio.file.SimpleFileVisitor;
import java.nio.file.attribute.BasicFileAttributes;
import java.nio.file.attribute.FileTime;
import java.security.MessageDigest;
import java.security.NoSuchAlgorithmException;
import java.util.ArrayList;
import java.util.Arrays;
import java.util.Collection;
import java.util.Iterator;
import java.util.Map;
import java.util.Set;
import java.util.concurrent.ConcurrentHashMap;
import java.util.concurrent.ConcurrentSkipListSet;
import java.util.concurrent.atomic.AtomicBoolean;
import java.util.concurrent.locks.ReadWriteLock;
import java.util.concurrent.locks.ReentrantReadWriteLock;

/**
 * <p>Cache using a filesystem, storing source images, derivative images,
 * and infos in separate subdirectories.</p>
 *
 * <p>The tree structure looks like:</p>
 *
 * <ul>
 *     <li>{@link Key#FILESYSTEMCACHE_PATHNAME}/
 *         <ul>
 *             <li>source/
 *                 <ul>
 *                     <li>Intermediate subdirectories (see [1])
 *                         <ul>
 *                             <li>{identifier hash (see [2])} (see [3])</li>
 *                         </ul>
 *                     </li>
 *                 </ul>
 *             </li>
 *             <li>image/
 *                 <ul>
 *                     <li>Intermediate subdirectories (see [1])
 *                         <ul>
 *                             <li>{identifier hash (see [2])}{operation list
 *                             string representation}.{derivative format
 *                             extension} (see [3])</li>
 *                         </ul>
 *                     </li>
 *                 </ul>
 *             </li>
 *             <li>info/
 *                 <ul>
 *                     <li>Intermediate subdirectories (see [1])
 *                         <ul>
 *                             <li>{identifier hash (see [2])}.json (see
 *                             [3])</li>
 *                         </ul>
 *                     </li>
 *                 </ul>
 *             </li>
 *         </ul>
 *     </li>
 * </ul>
 *
 * <ol>
 *     <li>Subdirectories are based on identifier MD5 hash, configurable by
 *     {@link Key#FILESYSTEMCACHE_DIRECTORY_DEPTH} and
 *     {@link Key#FILESYSTEMCACHE_DIRECTORY_NAME_LENGTH}</li>
 *     <li>The hash algorithm is specified by {@link #HASH_ALGORITHM}.</li>
 *     <li>Identifiers in filenames are hashed in order to allow for identifiers
 *     longer than the filesystem's filename length limit.</li>
 *     <li>Cache files are created with a .tmp extension and moved into place
 *     when closed for writing.</li>
 * </ol>
 */
class FilesystemCache implements SourceCache, DerivativeCache {

    /**
     * Used by {@link Files#walkFileTree} to delete all temporary (*.tmp) and
     * zero-byte files within a directory tree.
     */
    private static class CacheCleaner extends SimpleFileVisitor<Path> {

        private static final Logger logger = LoggerFactory.
                getLogger(CacheCleaner.class);

        private final PathMatcher matcher;
        private long minCleanableAge;
        private int numDeleted = 0;

        CacheCleaner(long minCleanableAge) {
            this.minCleanableAge = minCleanableAge;
            matcher = FileSystems.getDefault().
                    getPathMatcher("glob:*" + TEMP_EXTENSION);
        }

        private void delete(File file) {
            try {
                FileUtils.forceDelete(file);
                numDeleted++;
            } catch (IOException e) {
                logger.warn(e.getMessage(), e);
            }
        }

        private void done() {
            logger.info("Cleaned {} files.", numDeleted);
        }

        private void test(Path path) {
            // Since the instance visits only files, this will always be a file.
            final File file = path.toFile();

            // Try to avoid matching temp files that may still be open for
            // writing by assuming that files last modified long enough ago
            // are closed.
            if (System.currentTimeMillis() - file.lastModified() > minCleanableAge) {
                // Delete temp files.
                if (matcher.matches(path.getFileName())) {
                    delete(file);
                } else {
                    // Delete zero-byte files.
                    try {
                        if (Files.size(path) == 0) {
                            delete(file);
                        }
                    } catch (IOException e) {
                        logger.error(e.getMessage(), e);
                    }
                }
            }
        }

        @Override
        public FileVisitResult visitFile(Path file,
                                         BasicFileAttributes attrs) {
            test(file);
            return java.nio.file.FileVisitResult.CONTINUE;
        }

        @Override
        public FileVisitResult visitFileFailed(Path file, IOException e) {
            logger.warn("visitFileFailed(): {}", e.getMessage());
            return java.nio.file.FileVisitResult.CONTINUE;
        }
    }

    /**
     * <p>Returned by {@link #newDerivativeImageOutputStream(OperationList)}}
     * when an image can be cached. Points to a temp file that will be moved
     * into place when closed.</p>
     *
     * <p>{@link T} may be either an {@link Identifier} corresponding to a
     * source image, or an {@link OperationList} corresponding to a derivative
     * image.</p>
     */
    private static class ConcurrentFileOutputStream<T>
            extends FileOutputStream {

        private static final Logger CFOS_LOGGER = LoggerFactory.
                getLogger(ConcurrentFileOutputStream.class);

        private File destinationFile;
        private Set<T> imagesBeingWritten;
        private boolean isClosed = false;
        private T toRemove;
        private File tempFile;

        /**
         * @param tempFile Pathname of the temp file to write to.
         * @param destinationFile Pathname to move tempFile to when it is done
         *                        being written.
         * @param imagesBeingWritten Set of identifiers for all images
         *                           currently being written.
         * @param toRemove Object to remove from the set when done.
         */
        ConcurrentFileOutputStream(File tempFile,
                                   File destinationFile,
                                   Set<T> imagesBeingWritten,
                                   T toRemove)
                throws FileNotFoundException {
            super(tempFile);
            imagesBeingWritten.add(toRemove);
            this.tempFile = tempFile;
            this.destinationFile = destinationFile;
            this.imagesBeingWritten = imagesBeingWritten;
            this.toRemove = toRemove;
        }

        /**
         * N.B.: This implementation can cope with being called multiple times,
         * which is important. See inline doc in
         * {@link edu.illinois.library.cantaloupe.resource.ImageRepresentation#write}
         * for more info.
         */
        @Override
        public void close() throws IOException {
            if (!isClosed) {
                isClosed = true;
                try {
                    try {
                        // Close super in order to release its handle on
                        // tempFile.
                        CFOS_LOGGER.debug("close(): closing stream for {}", toRemove);
                        super.close();
                    } catch (IOException e) {
                        CFOS_LOGGER.warn("close(): {}", e.getMessage());
                    }

                    if (tempFile.length() > 0) {
                        CFOS_LOGGER.debug("close(): moving {} to {}",
                                tempFile, destinationFile.getName());
                        FileUtils.moveFile(tempFile, destinationFile);
                    } else {
                        CFOS_LOGGER.debug("close(): deleting zero-byte file: {}",
                                tempFile);
                        FileUtils.forceDelete(tempFile);
                    }
                } catch (IOException e) {
                    CFOS_LOGGER.warn("close(): {}", e.getMessage(), e);
                } finally {
                    imagesBeingWritten.remove(toRemove);
                }
            }
        }

    }

    /**
     * No-op dummy stream returned by various FilesystemCache methods when an
     * identical output stream has been returned in another thread but has not
     * yet been closed. Enables that thread to keep writing without
     * interference and without requiring clients to check for null.
     */
    private static class NullOutputStream extends OutputStream {

        @Override
        public void close() throws IOException {
            super.close();
        }

        @Override
        public void write(int b) throws IOException {
            // noop
        }

    }

    private static final Logger LOGGER = LoggerFactory.
            getLogger(FilesystemCache.class);

    // Algorithm used for hashing identifiers to create filenames & pathnames.
    // Will be passed to MessageDigest.getInstance(). MD5 is chosen for its
    // efficiency. A collision here and there is not a big deal.
    private static final String HASH_ALGORITHM = "MD5";
    private static final String SOURCE_IMAGE_FOLDER = "source";
    private static final String DERIVATIVE_IMAGE_FOLDER = "image";
    private static final String INFO_FOLDER = "info";

    private static final String INFO_EXTENSION = ".json";
    private static final String TEMP_EXTENSION = ".tmp";

    /** Set of {@link Identifier}s or {@link OperationList}s) for which image
     * files are currently being written from any thread. */
    private final Set<Object> imagesBeingWritten =
            new ConcurrentSkipListSet<>();

    /** Set of Operations for which image files are currently being purged by
     * purge(OperationList) from any thread. */
    private final Set<OperationList> imagesBeingPurged =
            new ConcurrentSkipListSet<>();

    /** Set of identifiers for which info files are currently being purged by
     * purge(Identifier) from any thread. */
    private final Set<Identifier> infosBeingPurged =
            new ConcurrentSkipListSet<>();

    private long minCleanableAge = 1000 * 60 * 10;

    /** Toggled by purge() and purgeExpired(). */
    private final AtomicBoolean globalPurgeInProgress =
            new AtomicBoolean(false);

    /** Several different lock objects for context-dependent synchronization.
     * Reduces contention for the instance. */
    private final Object imagePurgeLock = new Object();
    private final Object infoPurgeLock = new Object();
    private final Object sourceImageWriteLock = new Object();

    /** Rather than using a global lock, per-identifier locks allow for
     * simultaneous writes to different infos. Map entries are added on demand
     * and never removed. */
    private final Map<Identifier,ReadWriteLock> infoLocks =
            new ConcurrentHashMap<>();

    /**
     * @param uniqueString String from which to derive the path.
     * @return Directory path composed of fragments of a hash of the given
     *         string.
     */
    static String getHashedStringBasedSubdirectory(String uniqueString) {
        final StringBuilder path = new StringBuilder();
        try {
            final MessageDigest digest =
                    MessageDigest.getInstance(HASH_ALGORITHM);
            digest.update(uniqueString.getBytes(Charset.forName("UTF8")));
            final String sum = Hex.encodeHexString(digest.digest());

            final Configuration config = Configuration.getInstance();
            final int depth = config.getInt(Key.FILESYSTEMCACHE_DIRECTORY_DEPTH, 3);
            final int nameLength =
                    config.getInt(Key.FILESYSTEMCACHE_DIRECTORY_NAME_LENGTH, 2);

            for (int i = 0; i < depth; i++) {
                final int offset = i * nameLength;
                path.append(File.separator);
                path.append(sum.substring(offset, offset + nameLength));
            }
        } catch (NoSuchAlgorithmException e) {
            LOGGER.error(e.getMessage(), e);
        }
        return path.toString();
    }

    private static long getLastAccessTime(File file) {
        try {
            return ((FileTime) Files.getAttribute(file.toPath(), "lastAccessTime")).
                    toMillis();
        } catch (IOException e) {
            LOGGER.error(e.getMessage(), e);
            return file.lastModified();
        }
    }

    /**
     * @param file File to check.
     * @return Whether the given file is expired based on
     *         {@link Key#CACHE_SERVER_TTL} and its last-accessed time. If
     *         {@link Key#CACHE_SERVER_TTL} is 0, <code>false</code> will be
     *         returned.
     */
    private static boolean isExpired(File file) {
        final long ttlMsec = 1000 * Configuration.getInstance().
                getLong(Key.CACHE_SERVER_TTL, 0);
        final long age = System.currentTimeMillis() - getLastAccessTime(file);
        return ttlMsec > 0 && file.isFile() && age > ttlMsec;
    }

    /**
     * @return Pathname of the root cache folder.
     * @throws CacheException if {@link Key#FILESYSTEMCACHE_PATHNAME} is
     *         undefined.
     */
    static String rootPathname() throws CacheException {
        final String pathname = Configuration.getInstance().
                getString(Key.FILESYSTEMCACHE_PATHNAME);
        if (pathname == null) {
            throw new CacheException(Key.FILESYSTEMCACHE_PATHNAME +
                    " is undefined.");
        }
        return pathname;
    }

    /**
     * @return Pathname of the derivative image cache folder, or null if
     *         {@link Key#FILESYSTEMCACHE_PATHNAME} is not set.
     */
    static String rootDerivativeImagePathname() throws CacheException {
        return rootPathname() + File.separator + DERIVATIVE_IMAGE_FOLDER;
    }

    /**
     * @return Pathname of the image info cache folder, or null if
     *         {@link Key#FILESYSTEMCACHE_PATHNAME} is not set.
     */
    static String rootInfoPathname() throws CacheException {
        return rootPathname() + File.separator + INFO_FOLDER;
    }

    /**
     * @return Pathname of the source image cache folder, or null if
     *         {@link Key#FILESYSTEMCACHE_PATHNAME}
     *         is not set.
     */
    static String rootSourceImagePathname() throws CacheException {
        return rootPathname() + File.separator + SOURCE_IMAGE_FOLDER;
    }

    private ReadWriteLock acquireInfoLock(final Identifier identifier) {
        ReadWriteLock lock = infoLocks.get(identifier);
        if (lock == null) {
            infoLocks.putIfAbsent(identifier, new ReentrantReadWriteLock());
            lock = infoLocks.get(identifier);
        }
        return lock;
    }

    /**
     * Cleans up temp and zero-byte files.
     */
    @Override
    public void cleanUp() throws CacheException {
        try {
            final String[] pathnamesToClean = {
                    rootSourceImagePathname(),
                    rootDerivativeImagePathname(),
                    rootInfoPathname() };
            for (String pathname : pathnamesToClean) {
                LOGGER.info("cleanUp(): cleaning directory: {}", pathname);
                CacheCleaner cleaner = new CacheCleaner(minCleanableAge);
                Files.walkFileTree(Paths.get(pathname), cleaner);
                cleaner.done();
            }
        } catch (IOException e) {
            throw new CacheException(e.getMessage(), e);
        }
    }

    /**
     * Returns a File corresponding to the given operation list.
     *
     * @param ops Operation list identifying the file.
     * @return    File corresponding to the given operation list.
     */
    File derivativeImageFile(OperationList ops) throws CacheException {
        final String cacheRoot = StringUtils.stripEnd(
                rootDerivativeImagePathname(), File.separator);
        final String subfolderPath = StringUtils.stripEnd(
                getHashedStringBasedSubdirectory(ops.getIdentifier().toString()),
                File.separator);
        return new File(cacheRoot + subfolderPath + File.separator +
                ops.toFilename());
    }

    /**
     * @param identifier
     * @return All image files deriving from the image with the given
     *         identifier.
     */
    Collection<File> derivativeImageFiles(Identifier identifier)
            throws CacheException {
        final File cacheFolder = new File(rootDerivativeImagePathname() +
                getHashedStringBasedSubdirectory(identifier.toString()));
        final File[] files = cacheFolder.listFiles(new FilenameFilter() {
            @Override
            public boolean accept(File dir, String name) {
                return name.startsWith(
                        StringUtil.filesystemSafe(identifier.toString()));
            }
        });
        ArrayList<File> fileList;
        if (files != null && files.length > 0) {
            fileList = new ArrayList<>(Arrays.asList(files));
        } else {
            fileList = new ArrayList<>();
        }
        return fileList;
    }

    /**
     * @param ops Operation list identifying the file.
     * @return Temp file corresponding to the given operation list. Clients
     *         should delete it when they are done with it.
     */
    File derivativeImageTempFile(OperationList ops) throws CacheException {
        return new File(derivativeImageFile(ops).getAbsolutePath() + "_" +
                Thread.currentThread().getName() + TEMP_EXTENSION);
    }

    @Override
    public Info getImageInfo(Identifier identifier) throws CacheException {
        final ReadWriteLock lock = acquireInfoLock(identifier);
        lock.readLock().lock();

        try {
            final File cacheFile = infoFile(identifier);
            if (cacheFile != null && cacheFile.exists()) {
                if (!isExpired(cacheFile)) {
                    LOGGER.info("getImageInfo(): hit: {}",
                            cacheFile.getAbsolutePath());
                    return Info.fromJSON(cacheFile);
                } else {
                    LOGGER.info("getImageInfo(): deleting stale file: {}",
                            cacheFile.getAbsolutePath());
                    // TODO: contention here (probably rare though)
                    if (!cacheFile.delete()) {
                        LOGGER.warn("getImageInfo(): unable to delete {}",
                                cacheFile.getAbsolutePath());
                    }
                }
            }
        } catch (FileNotFoundException e) {
            LOGGER.info(e.getMessage(), e);
        } catch (IOException e) {
            throw new CacheException(e.getMessage(), e);
        } finally {
            lock.readLock().unlock();
        }
        return null;
    }

    @Override
    public File getSourceImageFile(Identifier identifier) throws CacheException {
        synchronized (sourceImageWriteLock) {
            while (imagesBeingWritten.contains(identifier)) {
                try {
                    sourceImageWriteLock.wait();
                } catch (InterruptedException e) {
                    break;
                }
            }
        }
        File file = null;
        final File cacheFile = sourceImageFile(identifier);
        if (cacheFile != null && cacheFile.exists()) {
            if (!isExpired(cacheFile)) {
                LOGGER.info("getSourceImageFile(): hit: {} ({})",
                        identifier, cacheFile.getAbsolutePath());
                file = cacheFile;
            } else {
                LOGGER.info("getSourceImageFile(): deleting stale file: {}",
                        cacheFile.getAbsolutePath());
                if (!cacheFile.delete()) {
                    LOGGER.warn("getSourceImageFile(): unable to delete {}",
                            cacheFile.getAbsolutePath());
                }
            }
        }
        return file;
    }

    /**
     * @param identifier
     * @return Info file corresponding to the image with the given identifier.
     */
    File infoFile(final Identifier identifier) throws CacheException {
        final String cacheRoot =
                StringUtils.stripEnd(rootInfoPathname(), File.separator);
        final String subfolderPath = StringUtils.stripEnd(
                getHashedStringBasedSubdirectory(identifier.toString()),
                File.separator);
        final String pathname = cacheRoot + subfolderPath + File.separator +
                StringUtil.filesystemSafe(identifier.toString()) +
                INFO_EXTENSION;
        return new File(pathname);
    }

    /**
     * @param identifier
     * @return Temporary info file corresponding to the image with the given
     *         identifier.
     */
    File infoTempFile(final Identifier identifier) throws CacheException {
        return new File(infoFile(identifier).getAbsolutePath() + "_" +
                Thread.currentThread().getName() + TEMP_EXTENSION);
    }

    @Override
    public InputStream newDerivativeImageInputStream(OperationList ops)
            throws CacheException {
        InputStream inputStream = null;
        final File cacheFile = derivativeImageFile(ops);
        if (cacheFile != null && cacheFile.exists()) {
            if (!isExpired(cacheFile)) {
                try {
                    LOGGER.info("newDerivativeImageInputStream(): hit: {} ({})",
                            ops, cacheFile.getAbsolutePath());
                    inputStream = new FileInputStream(cacheFile);
                } catch (FileNotFoundException e) {
                    LOGGER.error(e.getMessage(), e);
                }
            } else {
                LOGGER.info("newDerivativeImageInputStream(): deleting stale file: {}",
                        cacheFile.getAbsolutePath());
                if (!cacheFile.delete()) {
                    LOGGER.warn("newDerivativeImageInputStream(): unable to delete {}",
                            cacheFile.getAbsolutePath());
                }
            }
        }
        return inputStream;
    }

    /**
     * @param ops Operation list representing the image to write to.
     * @return An output stream to write to. The stream will generally write to
     *         a temp file and then move it into place when closed. It may also
     *         write to nothing if an output stream for the same operation list
     *         has been returned to another thread but not yet closed.
     * @throws CacheException If anything goes wrong.
     */
    @Override
    public OutputStream newDerivativeImageOutputStream(OperationList ops)
            throws CacheException {
        try {
            return newOutputStream(ops, derivativeImageTempFile(ops),
                    derivativeImageFile(ops));
        } catch (IOException e) {
            throw new CacheException(e.getMessage(), e);
        }
    }

    /**
     * @param identifier Identifier representing the image to write to.
     * @return An output stream to write to. The stream will generally write to
     *         a temp file and then move it into place when closed. It may also
     *         write to nothing if an output stream for the same operation list
     *         has been returned to another thread but not yet closed.
     * @throws CacheException If anything goes wrong.
     */
    @Override
    public OutputStream newSourceImageOutputStream(Identifier identifier)
            throws CacheException {
        try {
            return newOutputStream(identifier, sourceImageTempFile(identifier),
                    sourceImageFile(identifier));
        } catch (IOException e) {
            throw new CacheException(e.getMessage(), e);
        }
    }

    /**
     * @param imageIdentifier {@link Identifier} or {@link OperationList}
     * @param tempFile Temporary file to write to.
     * @param destFile Destination file that tempFile will be moved to when
     *                 writing is complete.
     * @return Output stream for writing.
     * @throws IOException IF anything goes wrong.
     */
    private OutputStream newOutputStream(Object imageIdentifier,
                                         File tempFile,
                                         File destFile) throws IOException {
        // If the image is being written in another thread, it may (or may not)
        // be present in the imagesBeingWritten set. If so, return a null
        // output stream to avoid interfering.
        if (imagesBeingWritten.contains(imageIdentifier)) {
            LOGGER.info("newOutputStream(): miss, but cache file for {} is " +
                    "being written in another thread, so not caching",
                    imageIdentifier);
            return new NullOutputStream();
        }

        LOGGER.info("newOutputStream(): miss; caching {}", imageIdentifier);

        try {
            // Create the containing directory. This may throw a
            // FileAlreadyExistsException for concurrent invocations with the
            // same argument.
            Files.createDirectories(tempFile.getParentFile().toPath());

            // identifier will be removed from this set when the non-null output
            // stream returned by this method is closed.
            imagesBeingWritten.add(imageIdentifier);

            return new ConcurrentFileOutputStream<>(
                    tempFile, destFile, imagesBeingWritten, imageIdentifier);
        } catch (FileAlreadyExistsException e) {
            // The image either already exists in its complete form, or is
            // being written by another thread/process. Either way, there is no
            // need to write over it.
            LOGGER.debug("newSourceImageOutputStream(OperationList): " +
                            "{} already exists; returning a {}",
                    tempFile.getParentFile(),
                    NullOutputStream.class.getSimpleName());
            return new NullOutputStream();
        }
    }

    /**
     * <p>Crawls the cache directory, deleting all files (but not folders)
     * within it (including temp files).</p>
     *
     * <p>Will do nothing and return immediately if a global purge is in
     * progress in another thread.</p>
     */
    @Override
    public void purge() throws CacheException {
        if (globalPurgeInProgress.get()) {
            LOGGER.info("purge() called with a purge already in progress. " +
                    "Aborting.");
            return;
        }
        synchronized (imagePurgeLock) {
            while (!imagesBeingPurged.isEmpty()) {
                try {
                    imagePurgeLock.wait();
                } catch (InterruptedException e) {
                    break;
                }
            }
        }
        try {
            globalPurgeInProgress.set(true);

            final String[] pathnamesToPurge = {
                    rootSourceImagePathname(),
                    rootDerivativeImagePathname(),
                    rootInfoPathname() };
            for (String pathname : pathnamesToPurge) {
                try {
                    LOGGER.info("purge(): purging {}...", pathname);
                    FileUtils.cleanDirectory(new File(pathname));
                } catch (IllegalArgumentException e) {
                    LOGGER.info(e.getMessage());
                } catch (IOException e) {
                    LOGGER.warn(e.getMessage());
                }
            }
        } finally {
            globalPurgeInProgress.set(false);
            synchronized (imagePurgeLock) {
                imagePurgeLock.notifyAll();
            }
        }
    }

    /**
     * <p>Deletes all files associated with the given operation list.</p>
     *
     * <p>If purging is in progress in another thread, this method will wait
     * for it to finish before proceeding.</p>
     *
     * <p>Will do nothing and return immediately if a global purge is in
     * progress in another thread.</p>
     */
    @Override
    public void purge(OperationList opList) throws CacheException {
        if (globalPurgeInProgress.get()) {
            LOGGER.info("purge(OperationList) called with a global purge in " +
                    "progress. Aborting.");
            return;
        }
        synchronized (imagePurgeLock) {
            while (imagesBeingPurged.contains(opList)) {
                try {
                    imagePurgeLock.wait();
                } catch (InterruptedException e) {
                    break;
                }
            }
        }
        try {
            imagesBeingPurged.add(opList);
            LOGGER.info("purge(OperationList): purging {}...", opList);

            File file = derivativeImageFile(opList);
            if (file != null && file.exists()) {
                try {
                    FileUtils.forceDelete(file);
                } catch (IOException e) {
                    LOGGER.warn("purge(OperationList(): unable to delete {}",
                            file);
                }
            }
        } finally {
            imagesBeingPurged.remove(opList);
            synchronized (imagePurgeLock) {
                imagePurgeLock.notifyAll();
            }
        }
    }

    /**
     * <p>Crawls the image directory, deleting all expired files within it
     * (temporary or not), and then does the same in the info directory.</p>
     *
     * <p>Will do nothing and return immediately if a global purge is in
     * progress in another thread.</p>
     */
    @Override
    public void purgeExpired() throws CacheException {
        if (globalPurgeInProgress.get()) {
            LOGGER.info("purgeExpired() called with a purge in progress. " +
                    "Aborting.");
            return;
        }
        synchronized (imagePurgeLock) {
            while (!imagesBeingPurged.isEmpty()) {
                try {
                    imagePurgeLock.wait();
                } catch (InterruptedException e) {
                    break;
                }
            }
        }
        LOGGER.info("purgeExpired(): purging...");

        try {
            globalPurgeInProgress.set(true);
            final String imagePathname = rootDerivativeImagePathname();
            final String infoPathname = rootInfoPathname();

            long imageCount = 0;
            final File imageDir = new File(imagePathname);
            Iterator<File> it = FileUtils.iterateFiles(imageDir, null, true);
            while (it.hasNext()) {
                final File file = it.next();
                if (isExpired(file)) {
                    try {
                        FileUtils.forceDelete(file);
                        imageCount++;
                    } catch (IOException e) {
                        LOGGER.warn(e.getMessage());
                    }
                }
            }

            long infoCount = 0;
            final File infoDir = new File(infoPathname);
            it = FileUtils.iterateFiles(infoDir, null, true);
            while (it.hasNext()) {
                final File file = it.next();
                if (isExpired(file)) {
                    try {
                        FileUtils.forceDelete(file);
                        infoCount++;
                    } catch (IOException e) {
                        LOGGER.warn(e.getMessage());
                    }
                }
            }
            LOGGER.info("purgeExpired(): purged {} expired image(s) and {} " +
                    "expired infos(s)", imageCount, infoCount);
        } finally {
            globalPurgeInProgress.set(false);
            synchronized (imagePurgeLock) {
                imagePurgeLock.notifyAll();
            }
        }
    }

    /**
     * <p>Deletes all files associated with the given identifier.</p>
     *
     * <p>Will do nothing and return immediately if a global purge is in
     * progress in another thread.</p>
     */
    @Override
    public void purge(Identifier identifier) throws CacheException {
        if (globalPurgeInProgress.get()) {
            LOGGER.info("purge(Identifier) called with a global purge in " +
                    "progress. Aborting.");
            return;
        }
        synchronized (infoPurgeLock) {
            while (infosBeingPurged.contains(identifier)) {
                try {
                    infoPurgeLock.wait();
                } catch (InterruptedException e) {
                    break;
                }
            }
        }
        try {
            infosBeingPurged.add(identifier);
            LOGGER.info("purge(Identifier): purging {}...", identifier);

            // Delete the source image
            final File sourceFile = sourceImageFile(identifier);
            try {
                LOGGER.info("purge(Identifier): deleting {}", sourceFile);
                FileUtils.forceDelete(sourceFile);
            } catch (FileNotFoundException e) {
                // This is not really a problem, and probably more likely to
                // happen than not.
                LOGGER.info("purge(Identifier): no source image for {}",
                        sourceFile);
            } catch (IOException e) {
                LOGGER.warn(e.getMessage());
            }
            // Delete derivative images
            for (File imageFile : derivativeImageFiles(identifier)) {
                try {
                    LOGGER.info("purge(Identifier): deleting {}", imageFile);
                    FileUtils.forceDelete(imageFile);
                } catch (IOException e) {
                    LOGGER.warn(e.getMessage());
                }
            }
            // Delete the info
            final File infoFile = infoFile(identifier);
            try {
                LOGGER.info("purge(Identifier): deleting {}", infoFile);
                FileUtils.forceDelete(infoFile);
            } catch (FileNotFoundException e) {
                // This is not a problem, and as likely to happen as not.
                LOGGER.info("purge(Identifier): no info for {}", infoFile);
            } catch (IOException e) {
                LOGGER.warn(e.getMessage());
            }
        } finally {
            infosBeingPurged.remove(identifier);
        }
    }

    @Override
    public void put(Identifier identifier, Info imageInfo)
            throws CacheException {
        final ReadWriteLock lock = acquireInfoLock(identifier);
<<<<<<< HEAD
        lock.writeLock().lock();

        LOGGER.info("put(): caching: {}", identifier);
=======
>>>>>>> 38084aa6

        final File destFile = infoFile(identifier);
        final File tempFile = infoTempFile(identifier);

        try {
            lock.writeLock().lock();

            logger.info("put(): caching: {}", identifier);

            try {
                // Create the containing directory.
                Files.createDirectories(tempFile.getParentFile().toPath());
            } catch (FileAlreadyExistsException e) {
                // When this method runs concurrently with an equal Identifier
                // argument, all of the other invocations will throw this,
                // which is fine.
                LOGGER.debug("put(): failed to create directory: {}",
                        e.getMessage());
            }

            FileUtils.writeStringToFile(tempFile, imageInfo.toJSON());

            LOGGER.debug("put(): moving {} to {}",
                    tempFile, destFile.getName());
            Files.move(tempFile.toPath(), destFile.toPath());
        } catch (FileAlreadyExistsException e) {
            // When this method runs concurrently with an equal Identifier
            // argument, all of the other invocations of Files.move() will
            // throw this, which is fine.
            LOGGER.debug("put(): failed to move file: {}", e.getMessage());
        } catch (IOException e) {
            tempFile.delete();
            throw new CacheException(e.getMessage(), e);
        } finally {
            lock.writeLock().unlock();
        }
    }

    /**
     * Sets the age threshold for cleaning files. Cleanable files last
     * modified less than this many milliseconds ago will not be subject to
     * cleanup.
     *
     * @param age Age in milliseconds.
     */
    void setMinCleanableAge(long age) {
        minCleanableAge = age;
    }

    /**
     * Returns a File corresponding to the given identifier.
     *
     * @param identifier Identifier identifying the file.
     * @return File corresponding to the given identifier.
     */
    File sourceImageFile(Identifier identifier) throws CacheException {
        final String cacheRoot = StringUtils.stripEnd(
                rootSourceImagePathname(), File.separator);
        final String subfolderPath = StringUtils.stripEnd(
                getHashedStringBasedSubdirectory(identifier.toString()),
                File.separator);
        final String baseName = cacheRoot + subfolderPath + File.separator +
                StringUtil.filesystemSafe(identifier.toString());
        return new File(baseName);
    }

    /**
     * @param identifier Identifier identifying the file.
     * @return Temp file corresponding to a source image with the given
     * identifier. Clients should delete it when they are done with it.
     */
    File sourceImageTempFile(Identifier identifier) throws CacheException {
        return new File(sourceImageFile(identifier).getAbsolutePath() + "_" +
                Thread.currentThread().getName() + TEMP_EXTENSION);
    }

}<|MERGE_RESOLUTION|>--- conflicted
+++ resolved
@@ -923,12 +923,6 @@
     public void put(Identifier identifier, Info imageInfo)
             throws CacheException {
         final ReadWriteLock lock = acquireInfoLock(identifier);
-<<<<<<< HEAD
-        lock.writeLock().lock();
-
-        LOGGER.info("put(): caching: {}", identifier);
-=======
->>>>>>> 38084aa6
 
         final File destFile = infoFile(identifier);
         final File tempFile = infoTempFile(identifier);
@@ -936,7 +930,7 @@
         try {
             lock.writeLock().lock();
 
-            logger.info("put(): caching: {}", identifier);
+            LOGGER.info("put(): caching: {}", identifier);
 
             try {
                 // Create the containing directory.
