--- conflicted
+++ resolved
@@ -1,10 +1,6 @@
 package edu.illinois.library.cantaloupe.source;
 
-<<<<<<< HEAD
 import com.amazonaws.SdkBaseException;
-=======
-import com.amazonaws.AmazonClientException;
->>>>>>> 2d93ae14
 import com.amazonaws.services.s3.AmazonS3;
 import com.amazonaws.services.s3.model.AmazonS3Exception;
 import com.amazonaws.services.s3.model.GetObjectRequest;
@@ -16,7 +12,6 @@
 import edu.illinois.library.cantaloupe.image.MediaType;
 import edu.illinois.library.cantaloupe.script.DelegateMethod;
 import edu.illinois.library.cantaloupe.util.AWSClientBuilder;
-import edu.illinois.library.cantaloupe.util.Stopwatch;
 import org.slf4j.Logger;
 import org.slf4j.LoggerFactory;
 
@@ -63,115 +58,6 @@
  * identifiers directly to S3 object keys. ScriptLookupStrategy invokes a
  * delegate method to retrieve object keys dynamically.</p>
  *
-<<<<<<< HEAD
- * @see <a href="https://docs.aws.amazon.com/AWSJavaSDK/latest/javadoc/">
- *     AWS SDK for Java API Reference</a>
- */
-class S3Source extends AbstractSource implements StreamSource {
-
-    static class ObjectInfo {
-
-        private String bucketName;
-        private String key;
-
-        ObjectInfo(String key, String bucketName) {
-            this.key = key;
-            this.bucketName = bucketName;
-        }
-
-        String getBucketName() {
-            return bucketName;
-        }
-
-        String getKey() {
-            return key;
-        }
-
-        @Override
-        public String toString() {
-            return getBucketName() + "/" + getKey();
-        }
-
-    }
-
-    private static class S3ObjectStreamFactory implements StreamFactory {
-
-        private ObjectInfo objectInfo;
-
-        S3ObjectStreamFactory(ObjectInfo objectInfo) {
-            this.objectInfo = objectInfo;
-        }
-
-        @Override
-        public InputStream newInputStream() throws IOException {
-            S3Object object = fetchObject(objectInfo);
-            final InputStream responseStream = object.getObjectContent();
-            final AtomicBoolean isClosed     = new AtomicBoolean();
-
-            // Ideally we would just return responseStream. However, if
-            // responseStream is close()d before all of its data has been read,
-            // its underlying TCP connection will also be closed, thus negating
-            // the advantage of the connection pool, and triggering a warning
-            // log message from the S3 client.
-            //
-            // This wrapper stream's close() method will drain the stream
-            // before closing it. Because this may take a long time, it will be
-            // done in another thread.
-            return new InputStream() {
-                @Override
-                public void close() {
-                    if (!isClosed.get()) {
-                        isClosed.set(true);
-
-                        ThreadPool.getInstance().submit(() -> {
-                            final Stopwatch watch = new Stopwatch();
-                            synchronized (responseStream) {
-                                try {
-                                    try {
-                                        while (responseStream.read() != -1) {
-                                            // drain the stream
-                                        }
-                                    } finally {
-                                        try {
-                                            responseStream.close();
-                                        } finally {
-                                            LOGGER.trace("Response stream drained in {}", watch);
-                                            super.close();
-                                        }
-                                    }
-                                } catch (IOException e) {
-                                    LOGGER.warn(e.getMessage(), e);
-                                }
-                            }
-                        });
-                    }
-                }
-
-                @Override
-                public int read() throws IOException {
-                    return responseStream.read();
-                }
-
-                @Override
-                public int read(byte[] b) throws IOException {
-                    return responseStream.read(b);
-                }
-
-                @Override
-                public int read(byte[] b, int off, int len) throws IOException {
-                    return responseStream.read(b, off, len);
-                }
-
-                @Override
-                public long skip(long n) throws IOException {
-                    return responseStream.skip(n);
-                }
-            };
-        }
-
-    }
-
-=======
  * <h1>Resource Access</h1>
  *
  * <p>While proceeding through the client request fulfillment flow, the
@@ -207,7 +93,6 @@
  */
 class S3Source extends AbstractSource implements StreamSource {
 
->>>>>>> 2d93ae14
     private static final Logger LOGGER =
             LoggerFactory.getLogger(S3Source.class);
 
@@ -290,11 +175,7 @@
             } else {
                 throw new IOException(e);
             }
-<<<<<<< HEAD
         } catch (SdkBaseException e) {
-=======
-        } catch (AmazonClientException e) {
->>>>>>> 2d93ae14
             throw new IOException(e);
         }
     }
@@ -311,11 +192,7 @@
             } else {
                 throw new IOException(e);
             }
-<<<<<<< HEAD
         } catch (SdkBaseException e) {
-=======
-        } catch (AmazonClientException e) {
->>>>>>> 2d93ae14
             throw new IOException(e);
         }
     }
@@ -425,7 +302,7 @@
                 } else {
                     throw new IOException(e);
                 }
-            } catch (AmazonClientException e) {
+            } catch (SdkBaseException e) {
                 throw new IOException(e);
             }
         }
