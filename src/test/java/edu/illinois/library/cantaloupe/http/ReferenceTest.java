package edu.illinois.library.cantaloupe.http;

import edu.illinois.library.cantaloupe.test.BaseTest;
import org.junit.jupiter.api.BeforeEach;
import org.junit.jupiter.api.Test;

import java.net.URI;
import java.util.List;

import static org.junit.jupiter.api.Assertions.*;

public class ReferenceTest extends BaseTest {

    private Reference instance;

    @BeforeEach
    public void setUp() throws Exception {
        super.setUp();
        instance = new Reference("http://user:secret@example.org:81/p1/p2.jpg?q1=cats&q2=dogs#35");
    }

    @Test
    void testDecode() {
        String uri      = "http://example.org/cats%2Fdogs?cats=dogs";
        String expected = "http://example.org/cats/dogs?cats=dogs";
        assertEquals(expected, Reference.decode(uri));
    }

    @Test
    void testEncode() {
        String str      = "dogs?cats=dogs";
        String expected = "dogs%3Fcats%3Ddogs";
        assertEquals(expected, Reference.encode(str));
    }

    @Test
    void testCopyConstructor() {
        Reference copy = new Reference(instance);
        assertEquals(copy, instance);
        assertNotSame(copy.getQuery(), instance.getQuery());
    }

    @Test
<<<<<<< HEAD
    void testStringConstructor() {
=======
    public void testCopyConstructorClonesQuery() {
        Reference copy = new Reference(instance);
        assertNotSame(instance.getQuery(), copy.getQuery());
    }

    @Test
    public void testStringConstructor() {
>>>>>>> 0c62917f
        String uri = "http://example.org/cats/dogs?cats=dogs";
        Reference ref = new Reference(uri);
        assertEquals(uri, ref.toString());
    }

    @Test
    void testURIConstructor() throws Exception {
        URI uri = new URI("http://example.org/cats/dogs?cats=dogs");
        Reference ref = new Reference(uri);
        assertEquals(uri.toString(), ref.toString());
    }

    @Test
    void testApplyProxyHeadersWithNoProxyHeaders() {
        final String expected = instance.toString();
        instance.applyProxyHeaders(new Headers());
        assertEquals(expected, instance.toString());
    }

    @Test
    void testApplyProxyHeadersWithHTTPSchemeAndXForwardedProtoHTTP() {
        Headers headers = new Headers();
        headers.set("X-Forwarded-Proto", "HTTP");
        Reference ref = new Reference("http://bogus/cats");
        ref.applyProxyHeaders(headers);
        assertEquals("http://bogus/cats", ref.toString());
    }

    @Test
    void testApplyProxyHeadersWithHTTPSchemeAndXForwardedProtoHTTPS() {
        Headers headers = new Headers();
        headers.set("X-Forwarded-Proto", "HTTPS");
        Reference ref = new Reference("http://bogus/cats");
        ref.applyProxyHeaders(headers);
        assertEquals("https://bogus/cats", ref.toString());
    }

    @Test
    void testApplyProxyHeadersWithHTTPSSchemeAndXForwardedProtoHTTP() {
        Headers headers = new Headers();
        headers.set("X-Forwarded-Proto", "HTTP");
        Reference ref = new Reference("https://bogus/cats");
        ref.applyProxyHeaders(headers);
        assertEquals("http://bogus/cats", ref.toString());
    }

    @Test
    void testApplyProxyHeadersWithHTTPSSchemeAndXForwardedProtoHTTPS() {
        Headers headers = new Headers();
        headers.set("X-Forwarded-Proto", "HTTPS");
        Reference ref = new Reference("https://bogus/cats");
        ref.applyProxyHeaders(headers);
        assertEquals("https://bogus/cats", ref.toString());
    }

    @Test
    void testApplyProxyHeadersWithXForwardedHost() {
        Headers headers = new Headers();
        headers.set("X-Forwarded-Host", "example.org");
        Reference ref = new Reference("http://bogus/cats");
        ref.applyProxyHeaders(headers);
        assertEquals("http://example.org/cats", ref.toString());
    }

    @Test
    void testApplyProxyHeadersWithHTTPSchemeAndXForwardedHostContainingDefaultPort() {
        Headers headers = new Headers();
        headers.set("X-Forwarded-Host", "example.org:80");
        Reference ref = new Reference("http://bogus/cats");
        ref.applyProxyHeaders(headers);
        assertEquals("http://example.org/cats", ref.toString());
    }

    @Test
    void testApplyProxyHeadersWithHTTPSSchemeAndXForwardedHostContainingDefaultPort() {
        Headers headers = new Headers();
        headers.set("X-Forwarded-Host", "example.org:443");
        Reference ref = new Reference("https://bogus/cats");
        ref.applyProxyHeaders(headers);
        assertEquals("https://example.org/cats", ref.toString());
    }

    @Test
    void testApplyProxyHeadersWithXForwardedHostContainingCustomPort() {
        Headers headers = new Headers();
        headers.set("X-Forwarded-Host", "example.org:8080");
        Reference ref = new Reference("http://bogus/cats");
        ref.applyProxyHeaders(headers);
        assertEquals("http://example.org:8080/cats", ref.toString());
    }

    @Test
    void testApplyProxyHeadersWithXForwardedHostContainingCustomPortAndXForwardedPort() {
        Headers headers = new Headers();
        headers.set("X-Forwarded-Host", "example.org:8080");
        headers.set("X-Forwarded-Port", "8283");
        Reference ref = new Reference("http://bogus/cats");
        ref.applyProxyHeaders(headers);
        assertEquals("http://example.org:8283/cats", ref.toString());
    }

    @Test
    void testApplyProxyHeadersWithXForwardedHostContainingCustomPortAndXForwardedProto() {
        Headers headers = new Headers();
        headers.set("X-Forwarded-Host", "example.org:8080");
        headers.set("X-Forwarded-Proto", "HTTP");
        Reference ref = new Reference("http://bogus/cats");
        ref.applyProxyHeaders(headers);
        assertEquals("http://example.org:8080/cats", ref.toString());
    }

    @Test
    void testApplyProxyHeadersWithXForwardedPortMatchingDefaultHTTPPort() {
        Headers headers = new Headers();
        headers.set("X-Forwarded-Port", "80");
        Reference ref = new Reference("http://bogus/cats");
        ref.applyProxyHeaders(headers);
        assertEquals("http://bogus/cats", ref.toString());
    }

    @Test
    void testApplyProxyHeadersWithXForwardedPortMatchingDefaultHTTPSPort() {
        Headers headers = new Headers();
        headers.set("X-Forwarded-Port", "443");
        Reference ref = new Reference("https://bogus/cats");
        ref.applyProxyHeaders(headers);
        assertEquals("https://bogus/cats", ref.toString());
    }

    @Test
    void testApplyProxyHeadersWithXForwardedPort() {
        Headers headers = new Headers();
        headers.set("X-Forwarded-Port", "569");
        Reference ref = new Reference("http://bogus/cats");
        ref.applyProxyHeaders(headers);
        assertEquals("http://bogus:569/cats", ref.toString());
    }

    @Test
    void testApplyProxyHeadersWithXForwardedPath1() {
        Headers headers = new Headers();
        headers.set("X-Forwarded-Path", "/");
        Reference ref = new Reference("http://bogus/cats");
        ref.applyProxyHeaders(headers);
        assertEquals("http://bogus", ref.toString());
    }

    @Test
    void testApplyProxyHeadersWithXForwardedPath2() {
        Headers headers = new Headers();
        headers.set("X-Forwarded-Path", "/this/is/the/path");
        Reference ref = new Reference("http://bogus/cats");
        ref.applyProxyHeaders(headers);
        assertEquals("http://bogus/this/is/the/path", ref.toString());
    }

    /**
     * Tests behavior when using chained {@literal X-Forwarded} headers.
     */
    @Test
    void testApplyProxyHeadersUsingChainedXForwardedHeaders() {
        Headers headers = new Headers();
        headers.set("X-Forwarded-Proto", "http,https");
        headers.set("X-Forwarded-Host", "example.org,example.mil");
        headers.set("X-Forwarded-Port", "80,8080");
        headers.set("X-Forwarded-Path", "/animals/foxes,/animals/dogs");
        Reference ref = new Reference("http://bogus/cats");
        ref.applyProxyHeaders(headers);
        assertEquals("http://example.org/animals/foxes", ref.toString());
    }

    @Test
    void testEqualsWithEqualObjects() {
        // equal strings
        Reference ref1 = new Reference("https://user:secret@example.org:81/cats/dogs?cats=dogs&foxes=hens#frag");
        Reference ref2 = new Reference("https://user:secret@example.org:81/cats/dogs?cats=dogs&foxes=hens#frag");
        assertEquals(ref1, ref2);

        // HTTP port expressed differently
        ref1 = new Reference("http://user:secret@example.org/cats/dogs?cats=dogs&foxes=hens#frag");
        ref2 = new Reference("http://user:secret@example.org:80/cats/dogs?cats=dogs&foxes=hens#frag");
        assertEquals(ref1, ref2);

        // HTTPS port expressed differently
        ref1 = new Reference("https://user:secret@example.org/cats/dogs?cats=dogs&foxes=hens#frag");
        ref2 = new Reference("https://user:secret@example.org:443/cats/dogs?cats=dogs&foxes=hens#frag");
        assertEquals(ref1, ref2);
    }

    @Test
    void testEqualsWithUnequalObjects() {
        // different scheme
        Reference ref1 = new Reference("https://user:secret@example.org:81/cats/dogs?cats=dogs&foxes=hens#frag");
        Reference ref2 = new Reference("http://user:secret@example.org:81/cats/dogs?cats=dogs&foxes=hens#frag");
        assertNotEquals(ref1, ref2);

        // different user
        ref1 = new Reference("https://user:secret@example.org:81/cats/dogs?cats=dogs&foxes=hens#frag");
        ref2 = new Reference("https://bob:secret@example.org:81/cats/dogs?cats=dogs&foxes=hens#frag");
        assertNotEquals(ref1, ref2);

        // different secret
        ref1 = new Reference("https://user:secret@example.org:81/cats/dogs?cats=dogs&foxes=hens#frag");
        ref2 = new Reference("https://user:bla@example.org:81/cats/dogs?cats=dogs&foxes=hens#frag");
        assertNotEquals(ref1, ref2);

        // different host
        ref1 = new Reference("https://user:secret@example.org:81/cats/dogs?cats=dogs&foxes=hens#frag");
        ref2 = new Reference("https://user:secret@example.net:81/cats/dogs?cats=dogs&foxes=hens#frag");
        assertNotEquals(ref1, ref2);

        // different port
        ref1 = new Reference("https://user:secret@example.org:81/cats/dogs?cats=dogs&foxes=hens#frag");
        ref2 = new Reference("https://user:secret@example.org:82/cats/dogs?cats=dogs&foxes=hens#frag");
        assertNotEquals(ref1, ref2);

        // different path
        ref1 = new Reference("https://user:secret@example.org:81/cats/dogs?cats=dogs&foxes=hens#frag");
        ref2 = new Reference("https://user:secret@example.org:81/cats/wolves?cats=dogs&foxes=hens#frag");
        assertNotEquals(ref1, ref2);

        // different query
        ref1 = new Reference("https://user:secret@example.org:81/cats/dogs?cats=dogs&foxes=hens#frag");
        ref2 = new Reference("https://user:secret@example.org:81/cats/dogs?cats=dogs&foxes=ants#frag");
        assertNotEquals(ref1, ref2);

        // different fragment
        ref1 = new Reference("https://user:secret@example.org:81/cats/dogs?cats=dogs&foxes=hens#frag");
        ref2 = new Reference("https://user:secret@example.org:81/cats/dogs?cats=dogs&foxes=hens#2");
        assertNotEquals(ref1, ref2);
    }

    @Test
    void testGetFragment() {
        assertEquals("35", instance.getFragment());
    }

    @Test
    void testGetHost() {
        assertEquals("example.org", instance.getHost());
    }

    @Test
    void testGetPath() {
        assertEquals("/p1/p2.jpg", instance.getPath());
    }

    @Test
    void testGetPathComponents() {
        List<String> components = instance.getPathComponents();
        assertEquals(2, components.size());
        assertEquals("p1", components.get(0));
        assertEquals("p2.jpg", components.get(1));
    }

    @Test
    void testGetPathExtension() {
        assertEquals("jpg", instance.getPathExtension());
    }

    @Test
    void testGetPort() {
        assertEquals(81, instance.getPort());
    }

    @Test
    void testGetQuery() {
        Query expected = new Query();
        expected.set("q1", "cats");
        expected.set("q2", "dogs");
        Query actual = instance.getQuery();
        assertEquals(expected, actual);
    }

    @Test
    void testGetRelativePath() {
        instance.setPath("/p1/p2/p3");
        assertEquals("/p2/p3", instance.getRelativePath("/p1"));
    }

    @Test
    void testGetScheme() {
        assertEquals("http", instance.getScheme());
    }

    @Test
    void testHashCode() {
        assertEquals(instance.toString().hashCode(), instance.hashCode());
    }

    @Test
    void testSetPathComponent() {
        instance.setPathComponent(0, "new");
        assertEquals("/new/p2.jpg", instance.getPath());
    }

    @Test
    void testSetPathComponentWithIndexOutOfBounds() {
        assertThrows(IndexOutOfBoundsException.class,
                () -> instance.setPathComponent(2, "new"));
    }

    @Test
    void testSetQueryWithNullArgument() {
        assertThrows(NullPointerException.class, () -> instance.setQuery(null));
    }

    @Test
    void testToURI() throws Exception {
        URI expected = new URI(instance.toString());
        URI actual = instance.toURI();
        assertEquals(expected, actual);
    }

    @Test
    void testToString() {
        String expected = "http://user:secret@example.org:81/p1/p2.jpg?q1=cats&q2=dogs#35";
        String actual = instance.toString();
        assertEquals(expected, actual);
    }

}<|MERGE_RESOLUTION|>--- conflicted
+++ resolved
@@ -41,17 +41,13 @@
     }
 
     @Test
-<<<<<<< HEAD
-    void testStringConstructor() {
-=======
-    public void testCopyConstructorClonesQuery() {
+    void testCopyConstructorClonesQuery() {
         Reference copy = new Reference(instance);
         assertNotSame(instance.getQuery(), copy.getQuery());
     }
 
     @Test
-    public void testStringConstructor() {
->>>>>>> 0c62917f
+    void testStringConstructor() {
         String uri = "http://example.org/cats/dogs?cats=dogs";
         Reference ref = new Reference(uri);
         assertEquals(uri, ref.toString());
