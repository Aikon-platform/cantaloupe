--- conflicted
+++ resolved
@@ -44,20 +44,17 @@
     }
 
     @Test
-<<<<<<< HEAD
-    void testEqualsWithEqualInstances() {
-=======
-    public void testContainsAgainstSmallerInstance() {
+    void testContainsAgainstSmallerInstance() {
         assertTrue(instance.contains(new Rectangle(11, 6, 998, 798)));
     }
 
     @Test
-    public void testContainsAgainstEqualInstance() {
+    void testContainsAgainstEqualInstance() {
         assertTrue(instance.contains(new Rectangle(10, 5, 1000, 800)));
     }
 
     @Test
-    public void testContainsAgainstOutOfBoundsOrigins() {
+    void testContainsAgainstOutOfBoundsOrigins() {
         // X
         assertFalse(instance.contains(new Rectangle(9, 5, 1000, 800)));
         // Y
@@ -65,7 +62,7 @@
     }
 
     @Test
-    public void testContainsAgainstOutOfBoundsDimensions() {
+    void testContainsAgainstOutOfBoundsDimensions() {
         // X
         assertFalse(instance.contains(new Rectangle(10, 5, 1001, 800)));
         assertFalse(instance.contains(new Rectangle(500, 5, 511, 800)));
@@ -75,8 +72,7 @@
     }
 
     @Test
-    public void testEqualsWithEqualInstances() {
->>>>>>> d3dda9a9
+    void testEqualsWithEqualInstances() {
         assertEquals(instance, new Rectangle(10, 5, 1000, 800));
     }
 
