package edu.illinois.library.cantaloupe.processor;

import edu.illinois.library.cantaloupe.image.Orientation;
import edu.illinois.library.cantaloupe.image.Rectangle;
import edu.illinois.library.cantaloupe.image.ScaleConstraint;
import edu.illinois.library.cantaloupe.operation.Color;
import edu.illinois.library.cantaloupe.operation.ColorTransform;
import edu.illinois.library.cantaloupe.operation.Crop;
import edu.illinois.library.cantaloupe.operation.ReductionFactor;
import edu.illinois.library.cantaloupe.operation.Rotate;
import edu.illinois.library.cantaloupe.operation.Scale;
import edu.illinois.library.cantaloupe.operation.Sharpen;
import edu.illinois.library.cantaloupe.operation.Transpose;
import edu.illinois.library.cantaloupe.operation.redaction.Redaction;
import edu.illinois.library.cantaloupe.operation.overlay.ImageOverlay;
import edu.illinois.library.cantaloupe.operation.overlay.Position;
import edu.illinois.library.cantaloupe.operation.overlay.StringOverlay;
import edu.illinois.library.cantaloupe.test.BaseTest;
import edu.illinois.library.cantaloupe.test.TestUtil;
import org.junit.Ignore;
import org.junit.Test;

import javax.imageio.ImageIO;
import java.awt.Dimension;
import java.awt.Font;
import java.awt.Graphics2D;
import java.awt.Transparency;
import java.awt.color.ColorSpace;
import java.awt.image.BufferedImage;
import java.awt.image.ColorModel;
import java.awt.image.ComponentColorModel;
import java.awt.image.DataBuffer;
import java.awt.image.WritableRaster;
import java.io.IOException;
import java.nio.file.Path;
import java.util.HashSet;
import java.util.Set;

import static edu.illinois.library.cantaloupe.test.Assert.ImageAssert.*;
import static org.junit.Assert.*;

public class Java2DUtilTest extends BaseTest {

    private static final float DELTA = 0.0000001f;

    private static BufferedImage newColorImage(int componentSize,
                                               boolean hasAlpha) {
        return newColorImage(20, 20, componentSize, hasAlpha);
    }

    private static BufferedImage newColorImage(int width,
                                               int height,
                                               int componentSize,
                                               boolean hasAlpha) {
        if (componentSize <= 8) {
            int type = hasAlpha ?
                    BufferedImage.TYPE_4BYTE_ABGR : BufferedImage.TYPE_3BYTE_BGR;
            return new BufferedImage(width, height, type);
        }
        final ColorSpace colorSpace = ColorSpace.getInstance(ColorSpace.CS_sRGB);
        final boolean isAlphaPremultiplied = false;
        final int transparency = (hasAlpha) ?
                Transparency.TRANSLUCENT : Transparency.OPAQUE;
        final int dataType = DataBuffer.TYPE_USHORT;
        final ColorModel colorModel = new ComponentColorModel(
                colorSpace, hasAlpha, isAlphaPremultiplied, transparency,
                dataType);
        final WritableRaster raster =
                colorModel.createCompatibleWritableRaster(width, height);
        return new BufferedImage(colorModel, raster, isAlphaPremultiplied, null);
    }

    private static BufferedImage newGrayImage(int componentSize,
                                              boolean hasAlpha) {
        return newGrayImage(20, 20, componentSize, hasAlpha);
    }

    private static BufferedImage newGrayImage(int width,
                                              int height,
                                              int componentSize,
                                              boolean hasAlpha) {
        if (!hasAlpha) {
            int type = (componentSize > 8) ?
                    BufferedImage.TYPE_USHORT_GRAY : BufferedImage.TYPE_BYTE_GRAY;
            return new BufferedImage(width, height, type);
        }
        final ColorSpace colorSpace = ColorSpace.getInstance(ColorSpace.CS_GRAY);
        final int[] componentSizes = new int[] { componentSize, componentSize };
        final boolean isAlphaPremultiplied = false;
        final int transparency = Transparency.TRANSLUCENT;
        final int dataType = (componentSize > 8) ?
                DataBuffer.TYPE_USHORT : DataBuffer.TYPE_BYTE;
        final ColorModel colorModel = new ComponentColorModel(
                colorSpace, componentSizes, hasAlpha, isAlphaPremultiplied,
                transparency, dataType);
        final WritableRaster raster =
                colorModel.createCompatibleWritableRaster(width, height);
        return new BufferedImage(colorModel, raster, isAlphaPremultiplied, null);
    }

    /* applyRedactions() */

    @Test
    public void testApplyRedactions() {
        final Dimension fullSize = new Dimension(64, 56);
        final BufferedImage image = newColorImage(
                fullSize.width, fullSize.height, 8, false);

        // fill it with white
        Graphics2D g2d = image.createGraphics();
        g2d.setColor(Color.WHITE.toColor());
        g2d.fillRect(0, 0, image.getWidth(), image.getHeight());
        g2d.dispose();

        // create some Redactions
        Set<Redaction> redactions = new HashSet<>();
        redactions.add(new Redaction(new Rectangle(0, 0, 20, 20)));
        redactions.add(new Redaction(new Rectangle(20, 20, 20, 20)));
        final Crop crop = new Crop(0, 0,
                image.getWidth(), image.getTileHeight());

        // apply them
<<<<<<< HEAD
        Java2DUtil.applyRedactions(image, crop, new ReductionFactor(0),
                new ScaleConstraint(1, 1), redactions);
=======
        Java2DUtil.applyRedactions(image, fullSize, crop,
                new ReductionFactor(0), redactions);
>>>>>>> 07e2d2dd

        // test for the first one
        assertRGBA(image.getRGB(0, 0), 0, 0, 0, 255);

        // test for the second one
        assertRGBA(image.getRGB(25, 25), 0, 0, 0, 255);
    }

    /* applyOverlay() */

    @Test
    public void testApplyOverlayWithImageOverlay() throws Exception {
        final BufferedImage baseImage = newColorImage(8, false);

        // fill it with white
        Graphics2D g2d = baseImage.createGraphics();
        g2d.setColor(Color.WHITE.toColor());
        g2d.fillRect(0, 0, baseImage.getWidth(), baseImage.getHeight());
        g2d.dispose();

        // create an Overlay
        final ImageOverlay overlay = new ImageOverlay(
                TestUtil.getImage("png-rgb-1x1x8.png").toUri(),
                Position.TOP_LEFT, 0);

        // apply it
        Java2DUtil.applyOverlay(baseImage, overlay);

        assertRGBA(baseImage.getRGB(0, 0), 0, 0, 0, 255);
    }

    @Test
    public void testApplyOverlayWithImageOverlayAndInset() throws Exception {
        final BufferedImage baseImage = newColorImage(8, false);

        // fill it with white
        Graphics2D g2d = baseImage.createGraphics();
        g2d.setColor(Color.WHITE.toColor());
        g2d.fillRect(0, 0, baseImage.getWidth(), baseImage.getHeight());
        g2d.dispose();

        // create a Overlay
        final int inset = 2;
        final ImageOverlay overlay = new ImageOverlay(
                TestUtil.getImage("png-rgb-1x1x8.png").toUri(),
                Position.BOTTOM_RIGHT,
                inset);

        // apply it
        Java2DUtil.applyOverlay(baseImage, overlay);

        int pixel = baseImage.getRGB(
                baseImage.getWidth() - inset - 1,
                baseImage.getHeight() - inset - 1);
        assertRGBA(pixel, 0, 0, 0, 255);
    }

    @Test
    @Ignore // TODO: see inline todo
    public void testApplyOverlayWithStringOverlay() throws Exception {
        final BufferedImage baseImage = newColorImage(8, false);

        // create a StringOverlay
        final StringOverlay overlay = new StringOverlay(
                "X", Position.TOP_LEFT, 0,
                new Font("SansSerif", Font.PLAIN, 12), 11,
                Color.WHITE, Color.BLACK, Color.WHITE, 0f);

        // apply it
        Java2DUtil.applyOverlay(baseImage, overlay);

        // Test the background color
        assertRGBA(baseImage.getRGB(2, 2), 0, 0, 0, 255);

        // Test the font color TODO: this pixel will be different colors on different JVMs and/or with different versions of the SansSerif font
        int pixel = baseImage.getRGB(9, 8);
        int alpha = (pixel >> 24) & 0xff;
        int red = (pixel >> 16) & 0xff;
        int green = (pixel >> 8) & 0xff;
        int blue = (pixel) & 0xff;
        assertEquals(255, alpha);
        assertTrue(red > 240);
        assertTrue(green > 240);
        assertTrue(blue > 240);
    }

    /* convertIndexedTo8BitARGB() */

    @Test
    public void testConvertIndexedTo8BitARGB() {
        BufferedImage inImage, outImage;

        // RGB image
        inImage = new BufferedImage(10, 10, BufferedImage.TYPE_INT_RGB);
        outImage = Java2DUtil.convertIndexedTo8BitARGB(inImage);
        assertEquals(BufferedImage.TYPE_INT_RGB, outImage.getType());

        // ARGB image
        inImage = new BufferedImage(10, 10, BufferedImage.TYPE_INT_ARGB);
        outImage = Java2DUtil.convertIndexedTo8BitARGB(inImage);
        assertEquals(BufferedImage.TYPE_INT_ARGB, outImage.getType());

        // indexed image
        inImage = new BufferedImage(10, 10, BufferedImage.TYPE_BYTE_INDEXED);
        outImage = Java2DUtil.convertIndexedTo8BitARGB(inImage);
        assertEquals(BufferedImage.TYPE_INT_ARGB, outImage.getType());
    }

    /* crop(BufferedImage, Crop) */

    @Test
    public void testCropWithFullCrop() {
        Crop crop = new Crop();
        crop.setFull(true);

        BufferedImage inImage = newColorImage(20, 20, 8, false);
        BufferedImage outImage;

        ReductionFactor rf = new ReductionFactor();
        ScaleConstraint sc = new ScaleConstraint(1, 1);
        outImage = Java2DUtil.crop(inImage, crop, rf, sc);
        assertSame(inImage, outImage);
    }

    @Test
    public void testCropWithSquareCrop() {
        Crop crop = new Crop();
        crop.setShape(Crop.Shape.SQUARE);
        crop.setWidth(50);
        crop.setHeight(50);

        final int width = 200, height = 100;
        BufferedImage inImage = newColorImage(width, height, 8, false);
        BufferedImage outImage;

        // no reduction factor or scale constraint
        ReductionFactor rf = new ReductionFactor();
        ScaleConstraint sc = new ScaleConstraint(1, 1);
        outImage = Java2DUtil.crop(inImage, crop, rf, sc);
        assertEquals(height, outImage.getWidth());
        assertEquals(height, outImage.getHeight());

        // reduction factor 1
        rf = new ReductionFactor();
        sc = new ScaleConstraint(1, 1);
        outImage = Java2DUtil.crop(inImage, crop, rf, sc);
        assertEquals(height, outImage.getWidth());
        assertEquals(height, outImage.getHeight());
    }

    @Test
    public void testCropWithPixelCrop() {
        Crop crop = new Crop();
        crop.setWidth(50);
        crop.setHeight(50);

        final int width = 200, height = 100;
        BufferedImage inImage = newColorImage(width, height, 8, false);
        BufferedImage outImage;

        // no reduction factor or scale constraint
        ReductionFactor rf = new ReductionFactor();
        ScaleConstraint sc = new ScaleConstraint(1, 1);
        outImage = Java2DUtil.crop(inImage, crop, rf, sc);
        assertEquals(50, outImage.getWidth());
        assertEquals(50, outImage.getHeight());

        // reduction factor 1
        rf = new ReductionFactor(1);
        sc = new ScaleConstraint(1, 1);
        outImage = Java2DUtil.crop(inImage, crop, rf, sc);
        assertEquals(25, outImage.getWidth());
        assertEquals(25, outImage.getHeight());
    }

    @Test
    public void testCropWithPercentageCrop() {
        Crop crop = new Crop();
        crop.setUnit(Crop.Unit.PERCENT);
        crop.setX(0.5);
        crop.setY(0.5);
        crop.setWidth(0.5);
        crop.setHeight(0.5);

        final int width = 200, height = 100;
        BufferedImage inImage = newColorImage(width, height, 8, false);
        BufferedImage outImage;

        // no reduction factor or scale constraint
        ReductionFactor rf = new ReductionFactor();
        ScaleConstraint sc = new ScaleConstraint(1, 1);
        outImage = Java2DUtil.crop(inImage, crop, rf, sc);
        assertEquals(width / 2.0, outImage.getWidth(), DELTA);
        assertEquals(height / 2.0, outImage.getHeight(), DELTA);

        // reduction factor 1
        rf = new ReductionFactor(1);
        sc = new ScaleConstraint(1, 1);
        outImage = Java2DUtil.crop(inImage, crop, rf, sc);
        assertEquals(width / 4.0, outImage.getWidth(), DELTA);
        assertEquals(height / 4.0, outImage.getHeight(), DELTA);
    }

    /* getOverlayImage() */

    @Test
    public void testGetOverlayImage() throws Exception {
        ImageOverlay overlay = new ImageOverlay(
                TestUtil.getImage("png").toUri(), Position.BOTTOM_RIGHT, 0);
        assertNotNull(Java2DUtil.getOverlayImage(overlay));
    }

    /* reduceTo8Bits() */

    @Test
    public void testReduceTo8BitsWith8BitGray() {
        BufferedImage image = newGrayImage(8, false);
        BufferedImage result = Java2DUtil.reduceTo8Bits(image);
        assertSame(image, result);
    }

    @Test
    public void testReduceTo8BitsWith8BitRGBA() {
        BufferedImage image = newColorImage(8, true);
        BufferedImage result = Java2DUtil.reduceTo8Bits(image);
        assertSame(image, result);
    }

    @Test
    public void testReduceTo8BitsWith16BitGray() {
        BufferedImage image = newGrayImage(16, false);
        BufferedImage result = Java2DUtil.reduceTo8Bits(image);
        assertEquals(8, result.getColorModel().getComponentSize(0));
        assertEquals(BufferedImage.TYPE_BYTE_GRAY, result.getType());
    }

    @Test
    public void testReduceTo8BitsWith16BitRGBA() {
        BufferedImage image = newColorImage(16, true);
        BufferedImage result = Java2DUtil.reduceTo8Bits(image);
        assertEquals(8, result.getColorModel().getComponentSize(0));
        assertEquals(BufferedImage.TYPE_INT_ARGB, result.getType());
    }

    /* removeAlpha(BufferedImage) */

    @Test
    public void testRemoveAlphaOn8BitGrayImage() {
        BufferedImage inImage = newGrayImage(8, false);
        assertFalse(inImage.getColorModel().hasAlpha());

        BufferedImage outImage = Java2DUtil.removeAlpha(inImage);
        assertSame(inImage, outImage);
    }

    @Test
    public void testRemoveAlphaOn8BitGrayImageWithAlpha() {
        BufferedImage inImage = newGrayImage(8, true);
        assertTrue(inImage.getColorModel().hasAlpha());

        BufferedImage outImage = Java2DUtil.removeAlpha(inImage);
        assertFalse(outImage.getColorModel().hasAlpha());
    }

    @Test
    public void testRemoveAlphaOn8BitRGBImage() {
        BufferedImage inImage = newColorImage(8, false);
        assertFalse(inImage.getColorModel().hasAlpha());

        BufferedImage outImage = Java2DUtil.removeAlpha(inImage);
        assertSame(inImage, outImage);
    }

    @Test
    public void testRemoveAlphaOn8BitRGBAImage() {
        BufferedImage inImage = newColorImage(16, true);
        assertTrue(inImage.getColorModel().hasAlpha());

        BufferedImage outImage = Java2DUtil.removeAlpha(inImage);
        assertFalse(outImage.getColorModel().hasAlpha());
    }

    @Test
    public void testRemoveAlphaOn16BitGrayImage() {
        BufferedImage inImage = newGrayImage(16, false);
        assertFalse(inImage.getColorModel().hasAlpha());

        BufferedImage outImage = Java2DUtil.removeAlpha(inImage);
        assertSame(inImage, outImage);
    }

    @Test
    public void testRemoveAlphaOn16BitGrayImageWithAlpha() {
        BufferedImage inImage = newGrayImage(16, true);
        assertTrue(inImage.getColorModel().hasAlpha());

        BufferedImage outImage = Java2DUtil.removeAlpha(inImage);
        assertFalse(outImage.getColorModel().hasAlpha());
    }

    @Test
    public void testRemoveAlphaOn16BitRGBImage() {
        BufferedImage inImage = newColorImage(16, false);
        assertFalse(inImage.getColorModel().hasAlpha());

        BufferedImage outImage = Java2DUtil.removeAlpha(inImage);
        assertSame(inImage, outImage);
    }

    @Test
    public void testRemoveAlphaOn16BitRGBAImage() {
        BufferedImage inImage = newColorImage(16, true);
        assertTrue(inImage.getColorModel().hasAlpha());

        BufferedImage outImage = Java2DUtil.removeAlpha(inImage);
        assertFalse(outImage.getColorModel().hasAlpha());
    }

    /* removeAlpha(BufferedImage, Color) */

    @Test
    public void testRemoveAlphaOnImageWithAlphaWithBackgroundColor()
            throws IOException {
        Path file = TestUtil.getImage("png-rgba-64x56x8.png");
        BufferedImage inImage = ImageIO.read(file.toFile());
        assertTrue(inImage.getColorModel().hasAlpha());

        int[] rgba = { 0 };
        inImage.getAlphaRaster().setPixel(0, 0, rgba);

        BufferedImage outImage = Java2DUtil.removeAlpha(inImage, Color.RED);

        int[] expected = new int[] {255, 0, 0, 0};
        int[] actual = new int[4];
        assertArrayEquals(expected, outImage.getRaster().getPixel(0, 0, actual));
    }

    /* rotate(BufferedImage, Orientation) */

    @Test
    public void testRotateWithOrientation() {
        BufferedImage inImage = newColorImage(8, false);
        BufferedImage outImage = Java2DUtil.rotate(inImage, Orientation.ROTATE_0);
        assertSame(inImage, outImage);

        outImage = Java2DUtil.rotate(inImage, Orientation.ROTATE_90);
        assertEquals(inImage.getHeight(), outImage.getWidth());
        assertEquals(inImage.getWidth(), outImage.getHeight());

        outImage = Java2DUtil.rotate(inImage, Orientation.ROTATE_180);
        assertEquals(inImage.getWidth(), outImage.getWidth());
        assertEquals(inImage.getHeight(), outImage.getHeight());

        outImage = Java2DUtil.rotate(inImage, Orientation.ROTATE_270);
        assertEquals(inImage.getHeight(), outImage.getWidth());
        assertEquals(inImage.getWidth(), outImage.getHeight());
    }

    /* rotate(BufferedImage, Rotate) */

    @Test
    public void testRotateDimensions() {
        BufferedImage inImage = newColorImage(8, false);
        final int sourceWidth = inImage.getWidth();
        final int sourceHeight = inImage.getHeight();

        Rotate rotate = new Rotate(15);
        BufferedImage outImage = Java2DUtil.rotate(inImage, rotate);

        final double radians = Math.toRadians(rotate.getDegrees());
        final int expectedWidth = (int) Math.round(Math.abs(sourceWidth *
                Math.cos(radians)) + Math.abs(sourceHeight *
                Math.sin(radians)));
        final int expectedHeight = (int) Math.round(Math.abs(sourceHeight *
                Math.cos(radians)) + Math.abs(sourceWidth *
                Math.sin(radians)));

        assertEquals(expectedWidth, outImage.getWidth());
        assertEquals(expectedHeight, outImage.getHeight());
    }

    @Test
    public void testRotateWith8BitGray() {
        BufferedImage inImage = newGrayImage(8, false);
        Rotate rotate = new Rotate(15);
        BufferedImage outImage = Java2DUtil.rotate(inImage, rotate);

        assertTrue(outImage.getColorModel().hasAlpha());
        assertEquals(8, outImage.getColorModel().getComponentSize(0));
        assertEquals(BufferedImage.TYPE_INT_ARGB, outImage.getType());
    }

    @Test
    public void testRotateWith8BitGrayWithAlpha() {
        BufferedImage inImage = newGrayImage(8, true);
        Rotate rotate = new Rotate(15);
        BufferedImage outImage = Java2DUtil.rotate(inImage, rotate);

        assertTrue(outImage.getColorModel().hasAlpha());
        assertEquals(8, outImage.getColorModel().getComponentSize(0));
        assertEquals(BufferedImage.TYPE_CUSTOM, outImage.getType());
    }

    @Test
    public void testRotateWith8BitRGB() {
        BufferedImage inImage = newColorImage(8, false);
        Rotate rotate = new Rotate(15);
        BufferedImage outImage = Java2DUtil.rotate(inImage, rotate);

        assertTrue(outImage.getColorModel().hasAlpha());
        assertEquals(8, outImage.getColorModel().getComponentSize(0));
        assertEquals(BufferedImage.TYPE_INT_ARGB, outImage.getType());
    }

    @Test
    public void testRotateWith8BitRGBA() {
        BufferedImage inImage = newColorImage(8, true);
        Rotate rotate = new Rotate(15);
        BufferedImage outImage = Java2DUtil.rotate(inImage, rotate);

        assertTrue(outImage.getColorModel().hasAlpha());
        assertEquals(8, outImage.getColorModel().getComponentSize(0));
        assertEquals(BufferedImage.TYPE_INT_ARGB, outImage.getType());
    }

    @Test
    public void testRotateWith16BitGray() {
        BufferedImage inImage = newGrayImage(16, false);
        Rotate rotate = new Rotate(15);
        BufferedImage outImage = Java2DUtil.rotate(inImage, rotate);

        assertTrue(outImage.getColorModel().hasAlpha());
        assertEquals(16, outImage.getColorModel().getComponentSize(0));
        assertEquals(BufferedImage.TYPE_CUSTOM, outImage.getType());
    }

    @Test
    public void testRotateWith16BitGrayWithAlpha() {
        BufferedImage inImage = newGrayImage(16, true);
        Rotate rotate = new Rotate(15);
        BufferedImage outImage = Java2DUtil.rotate(inImage, rotate);

        assertTrue(outImage.getColorModel().hasAlpha());
        assertEquals(16, outImage.getColorModel().getComponentSize(0));
        assertEquals(BufferedImage.TYPE_CUSTOM, outImage.getType());
    }

    @Test
    public void testRotateWith16BitRGB() {
        BufferedImage inImage = newColorImage(16, false);
        Rotate rotate = new Rotate(15);
        BufferedImage outImage = Java2DUtil.rotate(inImage, rotate);

        assertTrue(outImage.getColorModel().hasAlpha());
        assertEquals(16, outImage.getColorModel().getComponentSize(0));
        assertEquals(BufferedImage.TYPE_CUSTOM, outImage.getType());
    }

    @Test
    public void testRotateWith16BitRGBA() {
        BufferedImage inImage = newColorImage(16, true);
        Rotate rotate = new Rotate(15);
        BufferedImage outImage = Java2DUtil.rotate(inImage, rotate);

        assertTrue(outImage.getColorModel().hasAlpha());
        assertEquals(16, outImage.getColorModel().getComponentSize(0));
        assertEquals(BufferedImage.TYPE_CUSTOM, outImage.getType());
    }

    /* scale */

    @Test
    public void testScaleWithFull() {
        BufferedImage inImage = newColorImage(100, 100, 8, false);

        Scale scale = new Scale();
        scale.setMode(Scale.Mode.FULL);
        ScaleConstraint sc = new ScaleConstraint(1, 1);
        ReductionFactor rf = new ReductionFactor(0);

        BufferedImage outImage = Java2DUtil.scale(inImage, scale, sc, rf);
        assertSame(inImage, outImage);
    }

    @Test
    public void testScaleWithWithAspectFitWidth() {
        BufferedImage inImage = newColorImage(100, 100, 8, false);

        Scale scale = new Scale(50, null, Scale.Mode.ASPECT_FIT_WIDTH);
        ScaleConstraint sc = new ScaleConstraint(1, 1);
        ReductionFactor rf = new ReductionFactor(1);

        BufferedImage outImage = Java2DUtil.scale(inImage, scale, sc, rf);
        assertEquals(50, outImage.getWidth());
        assertEquals(50, outImage.getHeight());
    }

    @Test
    public void testScaleWithAspectFitHeight() {
        BufferedImage inImage = newColorImage(100, 100, 8, false);

        Scale scale = new Scale(null, 50, Scale.Mode.ASPECT_FIT_HEIGHT);
        ScaleConstraint sc = new ScaleConstraint(1, 1);
        ReductionFactor rf = new ReductionFactor(1);

        BufferedImage outImage = Java2DUtil.scale(inImage, scale, sc, rf);
        assertEquals(50, outImage.getWidth());
        assertEquals(50, outImage.getHeight());
    }

    @Test
    public void testScaleWithAspectFitInside() {
        BufferedImage inImage = newColorImage(100, 100, 8, false);

        Scale scale = new Scale(50, 50, Scale.Mode.ASPECT_FIT_INSIDE);
        ScaleConstraint sc = new ScaleConstraint(1, 1);
        ReductionFactor rf = new ReductionFactor(1);

        BufferedImage outImage = Java2DUtil.scale(inImage, scale, sc, rf);
        assertEquals(50, outImage.getWidth());
        assertEquals(50, outImage.getHeight());
    }

    @Test
    public void testScaleWithNonAspectFill() {
        BufferedImage inImage = newColorImage(100, 100, 8, false);

        Scale scale = new Scale();
        scale.setMode(Scale.Mode.NON_ASPECT_FILL);
        scale.setWidth(80);
        scale.setHeight(50);
        ScaleConstraint sc = new ScaleConstraint(1, 1);
        ReductionFactor rf = new ReductionFactor(1);

        BufferedImage outImage = Java2DUtil.scale(inImage, scale, sc, rf);
        assertEquals(80, outImage.getWidth());
        assertEquals(50, outImage.getHeight());
    }

    @Test
    public void testScaleWithWithScaleByPercent() {
        BufferedImage inImage = newColorImage(100, 100, 8, false);

        Scale scale = new Scale(0.25f);
        ScaleConstraint sc = new ScaleConstraint(1, 1);
        ReductionFactor rf = new ReductionFactor(2);

        BufferedImage outImage = Java2DUtil.scale(inImage, scale, sc, rf);
        assertEquals(100, outImage.getWidth());
        assertEquals(100, outImage.getHeight());
    }

    @Test
    public void testScaleWithSub3PixelTargetDimension() {
        BufferedImage inImage = newColorImage(100, 100, 8, false);

        Scale scale = new Scale(2, 1, Scale.Mode.NON_ASPECT_FILL);
        ScaleConstraint sc = new ScaleConstraint(1, 1);
        ReductionFactor rf = new ReductionFactor(1);

        BufferedImage outImage = Java2DUtil.scale(inImage, scale, sc, rf);
        assertEquals(2, outImage.getWidth());
        assertEquals(1, outImage.getHeight());
    }

    /* sharpen() */

    @Test
    public void testSharpen() {
        BufferedImage inImage = newColorImage(20, 20, 8, false);
        Sharpen sharpen = new Sharpen(0.1f);
        BufferedImage outImage = Java2DUtil.sharpen(inImage, sharpen);

        assertEquals(20, outImage.getWidth());
        assertEquals(20, outImage.getHeight());
    }

    /* stretchContrast() */

    @Test
    public void testStretchContrast() {
        BufferedImage image = newColorImage(100, 100, 8, false);
        final Rectangle leftHalf = new Rectangle(0, 0, 50, 100);
        final Rectangle rightHalf = new Rectangle(50, 0, 50, 100);

        final Graphics2D g2d = image.createGraphics();
        g2d.setColor(java.awt.Color.DARK_GRAY);
        g2d.fill(leftHalf.toAWTRectangle());
        g2d.setColor(java.awt.Color.LIGHT_GRAY);
        g2d.fill(rightHalf.toAWTRectangle());

        Java2DUtil.stretchContrast(image);

        assertEquals(-16777216, image.getRGB(10, 10));
        assertEquals(-1, image.getRGB(90, 90));
    }

    /* transformColor() */

    @Test
    public void testTransformColorFrom8BitRGBToBitonal() {
        BufferedImage inImage = newColorImage(100, 100, 8, false);
        BufferedImage outImage;

        // Create a cyan image.
        Graphics2D g2d = inImage.createGraphics();
        g2d.setColor(java.awt.Color.CYAN);
        g2d.fill(new Rectangle(0, 0, 100, 100).toAWTRectangle());
        g2d.dispose();

        // Transform to bitonal.
        outImage = Java2DUtil.transformColor(inImage, ColorTransform.BITONAL);

        // Expect it to be transformed to white.
        assertRGBA(outImage.getRGB(0, 0), 255, 255, 255, 255);
        assertEquals(BufferedImage.TYPE_BYTE_BINARY, outImage.getType());

        // Create a red image.
        g2d = inImage.createGraphics();
        g2d.setColor(java.awt.Color.RED);
        g2d.fill(new Rectangle(0, 0, 100, 100).toAWTRectangle());
        g2d.dispose();

        // Transform to bitonal.
        outImage = Java2DUtil.transformColor(inImage, ColorTransform.BITONAL);

        // Expect it to be transformed to black.
        assertRGBA(outImage.getRGB(0, 0), 0, 0, 0, 255);
        assertEquals(BufferedImage.TYPE_BYTE_BINARY, outImage.getType());
    }

    @Test
    public void testTransformColorFrom16BitRGBAToBitonal() {
        BufferedImage inImage = newColorImage(16, true);

        // Create a cyan image.
        Graphics2D g2d = inImage.createGraphics();
        g2d.setColor(java.awt.Color.CYAN);
        g2d.fill(new Rectangle(0, 0, 100, 100).toAWTRectangle());
        g2d.dispose();

        // Transform to bitonal.
        BufferedImage outImage = Java2DUtil.transformColor(inImage,
                ColorTransform.BITONAL);

        // Expect it to be transformed to white.
        assertRGBA(outImage.getRGB(0, 0), 255, 255, 255, 255);
        assertEquals(BufferedImage.TYPE_BYTE_BINARY, outImage.getType());

        // Create a red image.
        g2d = inImage.createGraphics();
        g2d.setColor(java.awt.Color.RED);
        g2d.fill(new Rectangle(0, 0, 100, 100).toAWTRectangle());
        g2d.dispose();

        // Transform to bitonal.
        outImage = Java2DUtil.transformColor(inImage, ColorTransform.BITONAL);

        // Expect it to be transformed to black.
        assertRGBA(outImage.getRGB(0, 0), 0, 0, 0, 255);
        assertEquals(BufferedImage.TYPE_BYTE_BINARY, outImage.getType());
    }

    @Test
    public void testTransformColorFrom8BitRGBToGray() {
        BufferedImage inImage = newColorImage(100, 100, 8, false);

        // Start with a red image.
        Graphics2D g2d = inImage.createGraphics();
        g2d.setColor(java.awt.Color.RED);
        g2d.fill(new Rectangle(0, 0, 100, 100).toAWTRectangle());
        g2d.dispose();

        // Transform to grayscale.
        BufferedImage outImage = Java2DUtil.transformColor(inImage,
                ColorTransform.GRAY);

        assertGray(outImage.getRGB(0, 0));
        assertEquals(BufferedImage.TYPE_3BYTE_BGR, outImage.getType());
    }

    @Test
    public void testTransformColorFrom16BitRGBAToGray() {
        BufferedImage inImage = newColorImage(100, 100, 16, true);

        // Start with a red image.
        Graphics2D g2d = inImage.createGraphics();
        g2d.setColor(java.awt.Color.RED);
        g2d.fill(new Rectangle(0, 0, 100, 100).toAWTRectangle());
        g2d.dispose();

        // Transform to grayscale.
        BufferedImage outImage = Java2DUtil.transformColor(inImage,
                ColorTransform.GRAY);

        assertGray(outImage.getRGB(0, 0));
        assertEquals(16, outImage.getColorModel().getComponentSize(0));
    }

    @Test
    public void testTransformColorFromBitonalToBitonal() {
        BufferedImage inImage = new BufferedImage(100, 100,
                BufferedImage.TYPE_BYTE_BINARY);
        BufferedImage outImage = Java2DUtil.transformColor(inImage,
                ColorTransform.BITONAL);
        assertSame(inImage, outImage);
    }

    @Test
    public void testTransformColorFromGrayToGray() {
        BufferedImage inImage = newGrayImage(100, 100, 8, false);
        BufferedImage outImage = Java2DUtil.transformColor(inImage,
                ColorTransform.GRAY);
        assertSame(inImage, outImage);
    }

    @Test
    public void testTransformColorFromGrayAlphaToGray() {
        BufferedImage inImage = newGrayImage(100, 100, 8, true);
        BufferedImage outImage = Java2DUtil.transformColor(inImage,
                ColorTransform.GRAY);
        assertSame(inImage, outImage);
    }

    /* transpose() */

    @Test
    public void testTransposeImage() {
        BufferedImage inImage = newColorImage(200, 100, 8, false);
        Transpose transpose = Transpose.HORIZONTAL;
        BufferedImage outImage = Java2DUtil.transpose(inImage, transpose);

        assertEquals(200, outImage.getWidth());
        assertEquals(100, outImage.getHeight());
    }

}<|MERGE_RESOLUTION|>--- conflicted
+++ resolved
@@ -1,5 +1,6 @@
 package edu.illinois.library.cantaloupe.processor;
 
+import edu.illinois.library.cantaloupe.image.Dimension;
 import edu.illinois.library.cantaloupe.image.Orientation;
 import edu.illinois.library.cantaloupe.image.Rectangle;
 import edu.illinois.library.cantaloupe.image.ScaleConstraint;
@@ -21,7 +22,6 @@
 import org.junit.Test;
 
 import javax.imageio.ImageIO;
-import java.awt.Dimension;
 import java.awt.Font;
 import java.awt.Graphics2D;
 import java.awt.Transparency;
@@ -104,7 +104,7 @@
     public void testApplyRedactions() {
         final Dimension fullSize = new Dimension(64, 56);
         final BufferedImage image = newColorImage(
-                fullSize.width, fullSize.height, 8, false);
+                fullSize.intWidth(), fullSize.intHeight(), 8, false);
 
         // fill it with white
         Graphics2D g2d = image.createGraphics();
@@ -120,13 +120,14 @@
                 image.getWidth(), image.getTileHeight());
 
         // apply them
-<<<<<<< HEAD
-        Java2DUtil.applyRedactions(image, crop, new ReductionFactor(0),
-                new ScaleConstraint(1, 1), redactions);
-=======
-        Java2DUtil.applyRedactions(image, fullSize, crop,
-                new ReductionFactor(0), redactions);
->>>>>>> 07e2d2dd
+        Java2DUtil.applyRedactions(
+                image,
+                fullSize,
+                crop,
+                new double[] { 1.0, 1.0 },
+                new ReductionFactor(0),
+                new ScaleConstraint(1, 1),
+                redactions);
 
         // test for the first one
         assertRGBA(image.getRGB(0, 0), 0, 0, 0, 255);
