--- conflicted
+++ resolved
@@ -232,36 +232,7 @@
 
         String disposition = instance.getRepresentationDisposition(
                 null, identifier, outputFormat);
-<<<<<<< HEAD
-=======
-        assertEquals("inline; filename=\"cats___dogs.jpg\"", disposition);
-
-        // test with config key set to "attachment"
-        config.setProperty(Key.IIIF_CONTENT_DISPOSITION, "attachment");
-        disposition = instance.getRepresentationDisposition(
-                null, identifier, outputFormat);
-        assertEquals("attachment; filename=\"cats___dogs.jpg\"", disposition);
-    }
-
-    @Test
-    public void testGetRepresentationDispositionFallsBackToNone() {
-        Configuration config = Configuration.getInstance();
-
-        final Identifier identifier = new Identifier("cats?/\\dogs");
-        final Format outputFormat = Format.JPG;
-
-        // undefined config key
-        config.clearProperty(Key.IIIF_CONTENT_DISPOSITION);
-        String disposition = instance.getRepresentationDisposition(
-                null, identifier, outputFormat);
         assertNull(disposition);
-
-        // empty config key
-        config.setProperty(Key.IIIF_CONTENT_DISPOSITION, "");
-        disposition = instance.getRepresentationDisposition(
-                null, identifier, outputFormat);
->>>>>>> caa8e7fc
-        assertNull(disposition);
     }
 
 }