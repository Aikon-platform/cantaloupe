package edu.illinois.library.cantaloupe.resource.iiif.v2;

import edu.illinois.library.cantaloupe.Application;
import edu.illinois.library.cantaloupe.config.Configuration;
import edu.illinois.library.cantaloupe.config.Key;
import edu.illinois.library.cantaloupe.http.Headers;
import edu.illinois.library.cantaloupe.http.Method;
import edu.illinois.library.cantaloupe.http.ResourceException;
import edu.illinois.library.cantaloupe.http.Response;
import edu.illinois.library.cantaloupe.image.Identifier;
import edu.illinois.library.cantaloupe.image.ScaleConstraint;
import edu.illinois.library.cantaloupe.operation.OperationList;
import edu.illinois.library.cantaloupe.resource.ResourceTest;
import edu.illinois.library.cantaloupe.resource.Route;
import edu.illinois.library.cantaloupe.resource.iiif.ImageResourceTester;
import edu.illinois.library.cantaloupe.test.TestUtil;
import org.apache.commons.lang3.StringUtils;
import org.junit.jupiter.api.Test;

import java.net.URI;
import java.util.List;

import static edu.illinois.library.cantaloupe.test.Assert.HTTPAssert.*;
import static org.junit.jupiter.api.Assertions.*;

public class ImageResourceTest extends ResourceTest {

    private static final String IMAGE = "jpg-rgb-64x56x8-baseline.jpg";

    private ImageResourceTester tester = new ImageResourceTester();

    @Override
    protected String getEndpointPath() {
        return Route.IIIF_2_PATH;
    }

    @Test
    void testGETAuthorizationWhenAuthorized() {
        URI uri = getHTTPURI("/" + IMAGE + "/full/full/0/color.jpg");
        tester.testAuthorizationWhenAuthorized(uri);
    }

    @Test
    void testGETAuthorizationWhenNotAuthorized() {
        URI uri = getHTTPURI("/forbidden.jpg/full/full/0/color.jpg");
        tester.testAuthorizationWhenNotAuthorized(uri);
    }

    @Test
    void testGETAuthorizationWhenRedirecting() throws Exception {
        URI uri = getHTTPURI("/redirect.jpg/full/full/0/color.jpg");
        tester.testAuthorizationWhenRedirecting(uri);
    }

    @Test
    void testGETAuthorizationWhenScaleConstraining() throws Exception {
        URI uri = getHTTPURI("/reduce.jpg/full/full/0/color.jpg");
        tester.testAuthorizationWhenScaleConstraining(uri);
    }

    @Test
    void testGETCacheHeadersWhenClientCachingIsEnabledAndResponseIsCacheable()
            throws Exception {
        URI uri = getHTTPURI("/" + IMAGE + "/full/full/0/color.jpg");
        tester.testCacheHeadersWhenClientCachingIsEnabledAndResponseIsCacheable(uri);
    }

    @Test
    void testGETCacheHeadersWhenClientCachingIsEnabledAndResponseIsNotCacheable()
            throws Exception {
        URI uri = getHTTPURI("/bogus/full/full/0/color.jpg");
        tester.testCacheHeadersWhenClientCachingIsEnabledAndResponseIsNotCacheable(uri);
    }

    /**
     * Tests that there is no {@code Cache-Control} header returned when
     * {@code cache.client.enabled = true} but a {@code cache=nocache} argument
     * is present in the URL query.
     */
    @Test
    void testGETCacheHeadersWhenClientCachingIsEnabledButCachingIsDisabledInURL1()
            throws Exception {
        URI uri = getHTTPURI("/" + IMAGE + "/full/full/0/color.jpg?cache=nocache");
        tester.testCacheHeadersWhenClientCachingIsEnabledButCachingIsDisabledInURL(uri);
    }

    /**
     * Tests that there is no {@code Cache-Control} header returned when
     * {@code cache.client.enabled = true} but a {@code cache=false} argument
     * is present in the URL query.
     */
    @Test
    void testGETCacheHeadersWhenClientCachingIsEnabledButCachingIsDisabledInURL2()
            throws Exception {
        URI uri = getHTTPURI("/" + IMAGE + "/full/full/0/color.jpg?cache=false");
        tester.testCacheHeadersWhenClientCachingIsEnabledButCachingIsDisabledInURL(uri);
    }

    /**
     * Tests that there is a {@code Cache-Control} header returned when
     * {@code cache.client.enabled = true} and a {@code cache=recache} argument
     * is present in the URL query.
     */
    @Test
    void testGETCacheHeadersWhenClientCachingIsEnabledAndRecachingIsEnabledInURL()
            throws Exception {
        URI uri = getHTTPURI("/" + IMAGE + "/full/full/0/color.jpg?cache=recache");
        tester.testCacheHeadersWhenClientCachingIsEnabledAndResponseIsCacheable(uri);
    }

    @Test
    void testGETCacheHeadersWhenClientCachingIsDisabled() throws Exception {
        URI uri = getHTTPURI("/" + IMAGE + "/full/full/0/color.jpg");
        tester.testCacheHeadersWhenClientCachingIsDisabled(uri);
    }

    @Test
    void testGETCachingWhenCachesAreEnabledButNegativeCacheQueryArgumentIsSupplied1()
            throws Exception {
        URI uri = getHTTPURI("/" + IMAGE + "/full/full/0/color.png?cache=nocache");
        tester.testCachingWhenCachesAreEnabledButNegativeCacheQueryArgumentIsSupplied(uri);
    }

    @Test
    void testGETCachingWhenCachesAreEnabledButNegativeCacheQueryArgumentIsSupplied2()
            throws Exception {
        URI uri = getHTTPURI("/" + IMAGE + "/full/full/0/color.png?cache=false");
        tester.testCachingWhenCachesAreEnabledButNegativeCacheQueryArgumentIsSupplied(uri);
    }

    @Test
    void testGETCachingWhenCachesAreEnabledAndRecacheQueryArgumentIsSupplied()
            throws Exception {
        URI uri = getHTTPURI("/" + IMAGE + "/full/full/0/color.png?cache=recache");
        tester.testCachingWhenCachesAreEnabledAndRecacheQueryArgumentIsSupplied(uri);
    }

    @Test
    void testGETCacheWithDerivativeCacheEnabledAndInfoCacheEnabledAndResolveFirstEnabled()
            throws Exception {
        // The image must be modified as unmodified images aren't cached.
        URI uri = getHTTPURI("/" + IMAGE + "/full/full/1/color.jpg");
        tester.testCacheWithDerivativeCacheEnabledAndInfoCacheEnabledAndResolveFirstEnabled(
                uri, TestUtil.getImage(IMAGE));
    }

    @Test
    void testGETCacheWithDerivativeCacheEnabledAndInfoCacheEnabledAndResolveFirstDisabled()
            throws Exception {
        // The image must be modified as unmodified images aren't cached.
        URI uri = getHTTPURI("/" + IMAGE + "/full/full/1/color.jpg");
        tester.testCacheWithDerivativeCacheEnabledAndInfoCacheEnabledAndResolveFirstDisabled(
                uri, TestUtil.getImage(IMAGE));
    }

    @Test
    void testGETCacheWithDerivativeCacheEnabledAndInfoCacheDisabledAndResolveFirstEnabled()
            throws Exception {
        // The image must be modified as unmodified images aren't cached.
        URI uri = getHTTPURI("/" + IMAGE + "/full/full/1/color.jpg");
        tester.testCacheWithDerivativeCacheEnabledAndInfoCacheDisabledAndResolveFirstEnabled(
                uri, TestUtil.getImage(IMAGE));
    }

    @Test
    void testGETCacheWithDerivativeCacheEnabledAndInfoCacheDisabledAndResolveFirstDisabled()
            throws Exception {
        // The image must be modified as unmodified images aren't cached.
        URI uri = getHTTPURI("/" + IMAGE + "/full/full/1/color.jpg");
        tester.testCacheWithDerivativeCacheEnabledAndInfoCacheDisabledAndResolveFirstDisabled(
                uri, TestUtil.getImage(IMAGE));
    }

    @Test
    void testGETCacheWithDerivativeCacheDisabledAndInfoCacheEnabledAndResolveFirstEnabled()
            throws Exception {
        // The image must be modified as unmodified images aren't cached.
        URI uri = getHTTPURI("/" + IMAGE + "/full/full/1/color.jpg");
        tester.testCacheWithDerivativeCacheDisabledAndInfoCacheEnabledAndResolveFirstEnabled(
                uri, TestUtil.getImage(IMAGE));
    }

    @Test
    void testGETCacheWithDerivativeCacheDisabledAndInfoCacheEnabledAndResolveFirstDisabled()
            throws Exception {
        // The image must be modified as unmodified images aren't cached.
        URI uri = getHTTPURI("/" + IMAGE + "/full/full/1/color.jpg");
        tester.testCacheWithDerivativeCacheDisabledAndInfoCacheEnabledAndResolveFirstDisabled(
                uri, TestUtil.getImage(IMAGE));
    }

    @Test
    void testGETCacheWithDerivativeCacheDisabledAndInfoCacheDisabledAndResolveFirstEnabled()
            throws Exception {
        // The image must be modified as unmodified images aren't cached.
        URI uri = getHTTPURI("/" + IMAGE + "/full/full/1/color.jpg");
        tester.testCacheWithDerivativeCacheDisabledAndInfoCacheDisabledAndResolveFirstEnabled(
                uri, TestUtil.getImage(IMAGE));
    }

    @Test
    void testGETCacheWithDerivativeCacheDisabledAndInfoCacheDisabledAndResolveFirstDisabled()
            throws Exception {
        // The image must be modified as unmodified images aren't cached.
        URI uri = getHTTPURI("/" + IMAGE + "/full/full/1/color.jpg");
        tester.testCacheWithDerivativeCacheDisabledAndInfoCacheDisabledAndResolveFirstDisabled(
                uri, TestUtil.getImage(IMAGE));
    }

    @Test
    void testGETContentDispositionHeaderWithNoHeader() throws Exception {
        URI uri = getHTTPURI("/" + IMAGE + "/full/full/0/color.jpg");
        tester.testContentDispositionHeaderWithNoHeader(uri);
    }

    @Test
    void testGETContentDispositionHeaderSetToInline() throws Exception {
        URI uri = getHTTPURI("/" + IMAGE + "/full/full/0/color.jpg?response-content-disposition=inline");
        tester.testContentDispositionHeaderSetToInline(uri);
    }

    @Test
    void testGETContentDispositionHeaderSetToAttachment() throws Exception {
        URI uri = getHTTPURI("/" + IMAGE + "/full/full/0/color.jpg?response-content-disposition=attachment");
        tester.testContentDispositionHeaderSetToAttachment(uri);
    }

    @Test
    void testGETContentDispositionHeaderSetToAttachmentWithFilename()
            throws Exception {
        final String filename = "cats%20dogs.jpg";
        final String expected = "cats_dogs.jpg";

        URI uri = getHTTPURI("/" + IMAGE + "/full/full/0/color.jpg?response-content-disposition=attachment;filename%3D%22" + filename + "%22");
<<<<<<< HEAD
        tester.testContentDispositionHeaderSetToAttachmentWithFilename(uri, filename);

        uri = getHTTPURI("/" + IMAGE + "/full/full/0/color.jpg?response-content-disposition=attachment;%20filename%3D%22" + filename + "%22");
        tester.testContentDispositionHeaderSetToAttachmentWithFilename(uri, filename);

        uri = getHTTPURI("/" + IMAGE + "/full/full/0/color.jpg?response-content-disposition=attachment;filename%3D" + filename);
        tester.testContentDispositionHeaderSetToAttachmentWithFilename(uri, filename);

        uri = getHTTPURI("/" + IMAGE + "/full/full/0/color.jpg?response-content-disposition=attachment;%20filename%3D" + filename);
        tester.testContentDispositionHeaderSetToAttachmentWithFilename(uri, filename);
=======
        tester.testContentDispositionHeaderSetToAttachmentWithFilenameInQuery(uri, expected);

        uri = getHTTPURI("/" + IMAGE + "/full/full/0/color.jpg?response-content-disposition=attachment;%20filename%3D%22" + filename + "%22");
        tester.testContentDispositionHeaderSetToAttachmentWithFilenameInQuery(uri, expected);

        uri = getHTTPURI("/" + IMAGE + "/full/full/0/color.jpg?response-content-disposition=attachment;filename%3D" + filename);
        tester.testContentDispositionHeaderSetToAttachmentWithFilenameInQuery(uri, expected);

        uri = getHTTPURI("/" + IMAGE + "/full/full/0/color.jpg?response-content-disposition=attachment;%20filename%3D" + filename);
        tester.testContentDispositionHeaderSetToAttachmentWithFilenameInQuery(uri, expected);
>>>>>>> 3e37ce05
    }

    @Test
    void testGETEndpointEnabled() {
        Configuration config = Configuration.getInstance();
        config.setProperty(Key.IIIF_1_ENDPOINT_ENABLED, true);

        assertStatus(200, getHTTPURI("/" + IMAGE + "/full/full/0/color.jpg"));
    }

    @Test
    void testGETEndpointDisabled() {
        Configuration config = Configuration.getInstance();
        config.setProperty(Key.IIIF_2_ENDPOINT_ENABLED, false);

        assertStatus(403, getHTTPURI("/" + IMAGE + "/full/full/0/color.jpg"));
    }

    @Test
    void testGETHTTP2() throws Exception {
        URI uri = getHTTPURI("/" + IMAGE + "/full/full/0/color.jpg");
        tester.testHTTP2(uri);
    }

    @Test
    void testGETHTTPS1_1() throws Exception {
        URI uri = getHTTPSURI("/" + IMAGE + "/full/full/0/color.jpg");
        tester.testHTTPS1_1(uri);
    }

    @Test
    void testGETHTTPS2() throws Exception {
        URI uri = getHTTPSURI("/" + IMAGE + "/full/full/0/color.jpg");
        tester.testHTTPS2(uri);
    }

    @Test
    void testGETLinkHeader() throws Exception {
        client = newClient("/" + IMAGE + "/full/full/0/color.jpg");
        Response response = client.send();

        String value = response.getHeaders().getFirstValue("Link");
        assertTrue(value.startsWith("<http://localhost"));
    }

    @Test
    void testGETLinkHeaderWithSlashSubstitution() throws Exception {
        Configuration config = Configuration.getInstance();
        config.setProperty(Key.SLASH_SUBSTITUTE, "CATS");

        client = newClient("/subfolderCATSjpg/full/full/0/color.jpg");
        Response response = client.send();

        String value = response.getHeaders().getFirstValue("Link");
        assertTrue(value.contains("subfolderCATSjpg"));
    }

    @Test
    void testGETLinkHeaderWithEncodedCharacters() throws Exception {
        Configuration config = Configuration.getInstance();
        config.setProperty(Key.SLASH_SUBSTITUTE, ":");

        client = newClient("/subfolder%3Ajpg/full/full/0/color.jpg");
        Response response = client.send();

        String value = response.getHeaders().getFirstValue("Link");
        assertTrue(value.contains("subfolder%3Ajpg"));
    }

    @Test
    void testGETLinkHeaderWithBaseURIOverride() throws Exception {
        Configuration config = Configuration.getInstance();
        config.setProperty(Key.BASE_URI, "http://example.org/");

        client = newClient("/" + IMAGE + "/full/full/0/color.jpg");
        Response response = client.send();

        String value = response.getHeaders().getFirstValue("Link");
        assertTrue(value.startsWith("<http://example.org/"));
    }

    @Test
    void testGETLinkHeaderWithProxyHeaders() throws Exception {
        client = newClient("/" + IMAGE + "/pct:50,50,50,50/,35/0/color.jpg");
        client.getHeaders().set("X-Forwarded-Proto", "HTTP");
        client.getHeaders().set("X-Forwarded-Host", "example.org");
        client.getHeaders().set("X-Forwarded-Port", "8080");
        client.getHeaders().set("X-Forwarded-Path", "/cats");
        Response response = client.send();

        assertEquals("<http://example.org:8080/cats/iiif/2/jpg-rgb-64x56x8-baseline.jpg/32,28,32,28/40,/0/color.jpg>;rel=\"canonical\"",
                response.getHeaders().getFirstValue("Link"));
    }

    @Test
    void testGETLinkHeaderBaseURIOverridesProxyHeaders() throws Exception {
        Configuration config = Configuration.getInstance();
        config.setProperty(Key.BASE_URI, "https://example.net/");

        client = newClient("/" + IMAGE + "/full/full/0/color.jpg");
        client.getHeaders().set("X-Forwarded-Proto", "HTTP");
        client.getHeaders().set("X-Forwarded-Host", "example.org");
        client.getHeaders().set("X-Forwarded-Port", "8080");
        client.getHeaders().set("X-Forwarded-Path", "/cats");
        Response response = client.send();

        assertEquals("<https://example.net/iiif/2/jpg-rgb-64x56x8-baseline.jpg/full/full/0/color.jpg>;rel=\"canonical\"",
                response.getHeaders().getFirstValue("Link"));
    }

    @Test
    void testGETLessThanOrEqualToFullScale() {
        URI uri = getHTTPURI("/" + IMAGE + "/full/full/0/color.png");
        tester.testLessThanOrEqualToMaxScale(uri);
    }

    @Test
    void testGETGreaterThanFullScale() {
        URI uri = getHTTPURI("/" + IMAGE + "/full/pct:101/0/color.png");
        tester.testGreaterThanMaxScale(uri);
    }

    @Test
    void testGETMinPixels() {
        URI uri = getHTTPURI("/" + IMAGE + "/0,0,0,0/full/0/color.png");
        tester.testMinPixels(uri);
    }

    @Test
    void testGETLessThanMaxPixels() {
        URI uri = getHTTPURI("/" + IMAGE + "/full/full/0/color.png");
        tester.testLessThanMaxPixels(uri);
    }

    @Test
    void testGETMoreThanMaxPixels() {
        URI uri = getHTTPURI("/" + IMAGE + "/full/full/0/color.png");
        tester.testMoreThanMaxPixels(uri);
    }

    @Test
    void testGETMaxPixelsIgnoredWhenStreamingSource() {
        URI uri = getHTTPURI("/" + IMAGE + "/full/full/0/color.jpg");
        tester.testMaxPixelsIgnoredWhenStreamingSource(uri);
    }

    @Test
    void testGETNotFound() {
        URI uri = getHTTPURI("/invalid/full/full/0/color.jpg");
        tester.testNotFound(uri);
    }

    @Test
    void testGETProcessorValidationFailure() {
        URI uri = getHTTPURI("/pdf-multipage.pdf/full/full/0/color.jpg?page=999999");
        tester.testProcessorValidationFailure(uri);
    }

    @Test
    void testGETPurgeFromCacheWhenSourceIsMissingAndOptionIsFalse()
            throws Exception {
        final String imagePath = "/" + IMAGE + "/full/full/0/color.jpg";
        final URI uri = getHTTPURI(imagePath);
        final OperationList opList = Parameters.fromUri(imagePath).toOperationList();
        tester.testPurgeFromCacheWhenSourceIsMissingAndOptionIsFalse(
                uri, opList);
    }

    @Test
    void testGETPurgeFromCacheWhenSourceIsMissingAndOptionIsTrue()
            throws Exception {
        final String imagePath = "/" + IMAGE + "/full/full/0/color.jpg";
        final URI uri = getHTTPURI(imagePath);
        final OperationList opList = Parameters.fromUri(imagePath).toOperationList();
        tester.testPurgeFromCacheWhenSourceIsMissingAndOptionIsTrue(
                uri, opList);
    }

    @Test
    void testGETRecoveryFromDerivativeCacheNewDerivativeImageInputStreamException()
            throws Exception {
        URI uri = getHTTPURI("/" + IMAGE + "/full/full/0/color.jpg");
        tester.testRecoveryFromDerivativeCacheNewDerivativeImageInputStreamException(uri);
    }

    @Test
    void testGETRecoveryFromDerivativeCacheNewDerivativeImageOutputStreamException()
            throws Exception {
        URI uri = getHTTPURI("/" + IMAGE + "/full/full/0/color.png");
        tester.testRecoveryFromDerivativeCacheNewDerivativeImageOutputStreamException(uri);
    }

    @Test
    void testGETRecoveryFromIncorrectSourceFormat() throws Exception {
        URI uri = getHTTPURI("/jpg-incorrect-extension.png/full/full/0/color.jpg");
        tester.testRecoveryFromIncorrectSourceFormat(uri);
    }

    /**
     * Tests that a scale constraint of {@literal -1:1} is redirected to no
     * scale constraint.
     */
    @Test
    void testGETRedirectToNormalizedScaleConstraint1() {
        URI fromURI = getHTTPURI("/" + IMAGE +
                new ScaleConstraint(1, 1).toIdentifierSuffix() +
                "/full/full/0/color.png");
        URI toURI = getHTTPURI("/" + IMAGE + "/full/full/0/color.png");
        assertRedirect(fromURI, toURI, 301);
    }

    /**
     * Tests that a scale constraint of {@literal -2:2} is redirected to no
     * scale constraint.
     */
    @Test
    void testGETRedirectToNormalizedScaleConstraint2() {
        URI fromURI = getHTTPURI("/" + IMAGE +
                new ScaleConstraint(2, 2).toIdentifierSuffix() +
                "/full/full/0/color.png");
        URI toURI = getHTTPURI("/" + IMAGE + "/full/full/0/color.png");
        assertRedirect(fromURI, toURI, 301);
    }

    /**
     * Tests that a scale constraint of {@literal -2:4} is redirected to
     * {@literal -1:2}.
     */
    @Test
    void testGETRedirectToNormalizedScaleConstraint3() {
        URI fromURI = getHTTPURI("/" + IMAGE +
                new ScaleConstraint(2, 4).toIdentifierSuffix() +
                "/full/full/0/color.png");
        URI toURI = getHTTPURI("/" + IMAGE +
                new ScaleConstraint(1, 2).toIdentifierSuffix() +
                "/full/full/0/color.png");
        assertRedirect(fromURI, toURI, 301);
    }

    @Test
    void testGETResolverCheckAccessNotCalledWithSourceCacheHit()
            throws Exception {
        URI uri = getHTTPURI("/" + IMAGE + "/full/full/0/color.jpg");
        tester.testSourceCheckAccessNotCalledWithSourceCacheHit(new Identifier(IMAGE), uri);
    }

    @Test
    void testGETResolverGetSourceFormatNotCalledWithSourceCacheHit()
            throws Exception {
        URI uri = getHTTPURI("/" + IMAGE + "/full/full/0/color.jpg");
        tester.testSourceGetFormatNotCalledWithSourceCacheHit(new Identifier(IMAGE), uri);
    }

    /**
     * Checks that the server responds with HTTP 500 when a non-FileSource is
     * used with a non-StreamProcessor.
     */
    @Test
    void testGETResolverProcessorCompatibility() {
        URI uri = getHTTPURI("/jp2/full/full/0/color.jpg");
        tester.testSourceProcessorCompatibility(
                uri, appServer.getHTTPHost(), appServer.getHTTPPort());
    }

    @Test
    void testGETNotRestrictedToSizes() {
        Configuration config = Configuration.getInstance();
        config.setProperty(Key.IIIF_RESTRICT_TO_SIZES, false);

        assertStatus(200, getHTTPURI("/" + IMAGE + "/full/53,37/0/color.jpg"));
    }

    @Test
    void testGETRestrictedToSizes() {
        Configuration config = Configuration.getInstance();
        config.setProperty(Key.IIIF_RESTRICT_TO_SIZES, true);

        assertStatus(403, getHTTPURI("/" + IMAGE + "/full/53,37/0/color.jpg"));
    }

    @Test
    void testGETSlashSubstitution() {
        URI uri = getHTTPURI("/subfolderCATSjpg/full/full/0/color.jpg");
        tester.testSlashSubstitution(uri);
    }

    @Test
    void testGETUnavailableSourceFormat() {
        URI uri = getHTTPURI("/text.txt/full/full/0/color.jpg");
        tester.testUnavailableSourceFormat(uri);
    }

    @Test
    void testGETInvalidOutputFormat() {
        URI uri = getHTTPURI("/" + IMAGE + "/full/full/0/color.bogus");
        tester.testInvalidOutputFormat(uri);
    }

    /**
     * Tests the default response headers. Individual headers may be tested
     * more thoroughly elsewhere.
     */
    @Test
    void testGETResponseHeaders() throws Exception {
        client = newClient("/" + IMAGE + "/full/full/0/color.jpg");
        Response response = client.send();
        Headers headers = response.getHeaders();
        assertEquals(8, headers.size());

        // Access-Control-Allow-Origin
        assertEquals("*", headers.getFirstValue("Access-Control-Allow-Origin"));
        // Content-Length
        assertNotNull(headers.getFirstValue("Content-Length"));
        // Content-Type
        assertEquals("image/jpeg", headers.getFirstValue("Content-Type"));
        // Date
        assertNotNull(headers.getFirstValue("Date"));
        // Link
        assertTrue(headers.getFirstValue("Link").contains("://"));
        // Server
        assertNotNull(headers.getFirstValue("Server"));
        // Vary
        List<String> parts =
                List.of(StringUtils.split(headers.getFirstValue("Vary"), ", "));
        assertEquals(5, parts.size());
        assertTrue(parts.contains("Accept"));
        assertTrue(parts.contains("Accept-Charset"));
        assertTrue(parts.contains("Accept-Encoding"));
        assertTrue(parts.contains("Accept-Language"));
        assertTrue(parts.contains("Origin"));
        // X-Powered-By
        assertEquals(Application.getName() + "/" + Application.getVersion(),
                headers.getFirstValue("X-Powered-By"));
    }

    @Test
    void testOPTIONSWhenEnabled() throws Exception {
        Configuration config = Configuration.getInstance();
        config.setProperty(Key.IIIF_2_ENDPOINT_ENABLED, true);

        client = newClient("/" + IMAGE + "/full/full/0/color.jpg");
        client.setMethod(Method.OPTIONS);
        Response response = client.send();
        assertEquals(204, response.getStatus());

        Headers headers = response.getHeaders();
        List<String> methods =
                List.of(StringUtils.split(headers.getFirstValue("Allow"), ", "));
        assertEquals(2, methods.size());
        assertTrue(methods.contains("GET"));
        assertTrue(methods.contains("OPTIONS"));
    }

    @Test
    void testOPTIONSWhenDisabled() throws Exception {
        Configuration config = Configuration.getInstance();
        config.setProperty(Key.IIIF_2_ENDPOINT_ENABLED, false);
        try {
            client = newClient("/" + IMAGE + "/full/full/0/color.jpg");
            client.setMethod(Method.OPTIONS);
            client.send();
            fail("Expected exception");
        } catch (ResourceException e) {
            assertEquals(403, e.getStatusCode());
        }
    }

}<|MERGE_RESOLUTION|>--- conflicted
+++ resolved
@@ -232,29 +232,17 @@
         final String expected = "cats_dogs.jpg";
 
         URI uri = getHTTPURI("/" + IMAGE + "/full/full/0/color.jpg?response-content-disposition=attachment;filename%3D%22" + filename + "%22");
-<<<<<<< HEAD
-        tester.testContentDispositionHeaderSetToAttachmentWithFilename(uri, filename);
+
+        tester.testContentDispositionHeaderSetToAttachmentWithFilename(uri, expected);
 
         uri = getHTTPURI("/" + IMAGE + "/full/full/0/color.jpg?response-content-disposition=attachment;%20filename%3D%22" + filename + "%22");
-        tester.testContentDispositionHeaderSetToAttachmentWithFilename(uri, filename);
+        tester.testContentDispositionHeaderSetToAttachmentWithFilename(uri, expected);
 
         uri = getHTTPURI("/" + IMAGE + "/full/full/0/color.jpg?response-content-disposition=attachment;filename%3D" + filename);
-        tester.testContentDispositionHeaderSetToAttachmentWithFilename(uri, filename);
+        tester.testContentDispositionHeaderSetToAttachmentWithFilename(uri, expected);
 
         uri = getHTTPURI("/" + IMAGE + "/full/full/0/color.jpg?response-content-disposition=attachment;%20filename%3D" + filename);
-        tester.testContentDispositionHeaderSetToAttachmentWithFilename(uri, filename);
-=======
-        tester.testContentDispositionHeaderSetToAttachmentWithFilenameInQuery(uri, expected);
-
-        uri = getHTTPURI("/" + IMAGE + "/full/full/0/color.jpg?response-content-disposition=attachment;%20filename%3D%22" + filename + "%22");
-        tester.testContentDispositionHeaderSetToAttachmentWithFilenameInQuery(uri, expected);
-
-        uri = getHTTPURI("/" + IMAGE + "/full/full/0/color.jpg?response-content-disposition=attachment;filename%3D" + filename);
-        tester.testContentDispositionHeaderSetToAttachmentWithFilenameInQuery(uri, expected);
-
-        uri = getHTTPURI("/" + IMAGE + "/full/full/0/color.jpg?response-content-disposition=attachment;%20filename%3D" + filename);
-        tester.testContentDispositionHeaderSetToAttachmentWithFilenameInQuery(uri, expected);
->>>>>>> 3e37ce05
+        tester.testContentDispositionHeaderSetToAttachmentWithFilename(uri, expected);
     }
 
     @Test
