--- conflicted
+++ resolved
@@ -1,10 +1,10 @@
 # Change Log
 
-<<<<<<< HEAD
 ## 5.0.5
 
 * Fixed an uncaught exception when returning HTTP 401 status from the
   `pre_authorize()` or `authorize()` delegate methods.
+* Updated the Logback dependency to version 1.2.8.
 
 ## 5.0.4
 
@@ -14,14 +14,6 @@
   sharing a bucket with S3Source with the cache worker enabled.
 
 ## 5.0.3
-=======
-## 4.1.11
-
-* Fixed an issue with the 4.1.10 build whereby the logback-classic dependency
-  had been updated to version 1.2.8 but not logback-core.
-
-## 4.1.10
->>>>>>> 0aafd868
 
 * The `full_size` and `metadata` keys are available in the delegate context
   in response to information requests as well as image requests.
@@ -167,6 +159,11 @@
   to enable automatic wrapping of overlay strings.
 * The `-Dcantaloupe.list_fonts` VM argument has been replaced with the
   `-list-fonts` command-line argument.
+
+## 4.1.11
+
+* Fixed an issue with the 4.1.10 build whereby the logback-classic dependency
+  had been updated to version 1.2.8 but not logback-core.
 
 ## 4.1.10
 
