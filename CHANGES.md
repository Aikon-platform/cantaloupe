--- conflicted
+++ resolved
@@ -1,6 +1,5 @@
 # Change Log
 
-<<<<<<< HEAD
 # 6.0
 
 * The health endpoint is enabled via `endpoint.health.enabled` rather than
@@ -14,12 +13,11 @@
 * The delegate script pathname can be set using the
   `-Dcantaloupe.delegate_script` VM argument, which takes precedence over the
   `delegate_script.pathname` configuration key.
-=======
+
 ## 5.0.5
 
 * Fixed an uncaught exception when returning HTTP 401 status from the
   `pre_authorize()` or `authorize()` delegate methods.
->>>>>>> 3c94968f
 
 ## 5.0.4
 
