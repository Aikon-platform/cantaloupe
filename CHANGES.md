--- conflicted
+++ resolved
@@ -1,6 +1,5 @@
 # Change Log
 
-<<<<<<< HEAD
 # 6.0
 
 * The health endpoint is enabled via `endpoint.health.enabled` rather than
@@ -15,12 +14,11 @@
 * The delegate script pathname can be set using the
   `-Dcantaloupe.delegate_script` VM argument, which takes precedence over the
   `delegate_script.pathname` configuration key.
-=======
+
 ## 5.0.6
 
 * Fixed a crop-offset bug that could occur when using PdfBoxProcessor to
   generate JPEGs with libjpeg-turbo active.
->>>>>>> fff54250
 
 ## 5.0.5
 
