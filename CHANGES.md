# Change Log

<<<<<<< HEAD
## 5.0

### Endpoints

* Added an endpoint supporting the IIIF Image API version 3.0 at `/iiif/3`.
* The minimum and maximum size of the built-in web server's thread pool is
  configurable.
* A `cache=recache` URL query argument is available that reprocesses and
  recaches the derivative image before delivering it.
* The `X-IIIF-ID` reverse proxy header is no longer supported. `X-Forwarded-ID`
  should be used instead.
* The `response-content-disposition` URL query argument supports RFC 6266
  Unicode filename syntax.
* The `endpoint.iiif.content_disposition` configuration key has been removed.
  The `response-content-disposition` URL query argument should be used instead.
* The `http.http2.enabled` and `https.http2.enabled` configuration keys have
  been removed. HTTP/2 is always enabled.
* The identifier path component of IIIF Image API URIs may contain a
  "meta-identifier," which is comprised of an identifier plus other relevant
  information like a page number and/or scale constraint.
* The `page` and `time` query arguments have been deprecated in favor of the
  meta-identifier-expressed page number explained above.

### Sources

* Sources support inconsistencies between filename/identifier extensions and
  byte signatures.
* HttpSource uses the OkHttp HTTP client library instead of Jetty.
* HttpSource supports HTTP/2.
* S3Source uses version 2 of the AWS SDK insead of MinIO.

### Processors

* ImageMagickProcessor, GraphicsMagickProcessor, and KakaduDemoProcessor have
  been removed.
* Added GrokProcessor. (Thanks to @boxerab)
* The metadata-handling system has been redesigned:
    * Source image metadata is cached in derivative caches.
    * XMP metadata can be copied or edited using a delegate method.
    * The `processor.metadata.respect_orientation` configuration key has been
      removed and EXIF Orientation values are always respected.
* The included Kakadu library used by KakaduNativeProcessor has been updated
  to version 8.0.3.
* KakaduNativeProcessor, OpenJpegProcessor, and TurboJpegProcessor respect the
  EXIF `Orientation` tag.
* KakaduNativeProcessor and OpenJpegProcessor support IPTC and XMP metadata.
* TurboJpegProcessor supports EXIF, IPTC, and XMP metadata.
* Java2dProcessor supports the XPM source format.
* FfmpegProcessor, KakaduNativeProcessor, OpenJpegProcessor, and
  PdfBoxProcessor use libjpeg-turbo to write JPEGs if it is available.
* Added the `scaled` position for image overlays.
* Updated Apache PDFBox to version 2.0.21.

### Caches

* S3Cache has been updated to use version 2 of the AWS SDK.
* RedisCache has been updated to use version 6.0.1 of the Lettuce client.
* The delegate method invocation cache has been removed. 

### Delegate Script

* A delegate class can be written in Java. See the user manual for more
  information.
* Added a `pre_authorize()` delegate method that enables more efficient,
  "fail-fast" authorization.
* Added `local_uri` and `page_count` keys to the delegate script context.
* Corrected the structure of the `cookie` key in the delegate script context.
  See the upgrade guide for more information.
* Updated JRuby to version 9.2.13.0.

### Other

* The application is now packaged as a JAR file and can no longer work in a
  Servlet container. (See
  [#339](https://github.com/cantaloupe-project/cantaloupe/issues/339) for
  background.)
* Java 11 is required.
* Added configuration options for logging in Logstash format. (Thanks to
  @cmhdave)
* The `redaction.enabled` configuration key has been removed. The `redaction()`
  delegate method is always called and redactions are always applied if it
  returns any.
* The `overlay()` delegate method may return a boolean `word_wrap` key value
  to enable automatic wrapping of overlay strings.
* The `-Dcantaloupe.list_fonts` VM argument has been replaced with the
  `-list-fonts` command-line argument.
=======
## 4.1.8

* Fixed a rounding bug that could cause requests for certain scale-constrained
  images to return HTTP 403 status.
>>>>>>> 975c3171

## 4.1.7

* Fixed a sporadic JVM crash when using KakaduNativeProcessor under load with a
  derivative cache enabled.
* Fixed incorrect success status in response to image requests that have failed
  with a VM error.
* Fixed a `NumberFormatException` caused by incorrect Java version parsing when
  running in a beta or early-access JVM.
* Fixed an `IOException` appearing in the log at the conclusion of a successful
  request involving HttpSource when chunking is enabled.
* Fixed a `NullPointerException` when returning `nil` from the `overlay()`
  delegate method. (Thanks to @ccare)
* Fixed an error from the embedded Jetty server when trying to use a key store
  with multiple certificates.

## 4.1.6

* Image information is no longer included in IIIF information responses with
  an HTTP 403 status.
* Fixed overridden boolean values not being recognized in inherited
  configuration files.
* Fixed information responses failing to respect the `page` URL query argument.
* Fixed a bug that caused requests for data beyond an offset of 2^31 from
  S3Source and AzureStorageSource to fail when chunking is enabled.
* Updated JRuby to version 9.2.11.1, which addresses multiple CVEs.
* Updated Jackson to version 2.11.0, which addresses multiple CVEs.

## 4.1.5

* Fixed the IIIF Image API 2.x endpoint's handling of identifiers containing
  backslashes.
* Fixed a potential NullPointerException thrown by various
  AbstractIIOImageReader methods resulting from improper exception handling.
* Improved the user-friendliness of error messages resulting from illegal
  quality and format arguments in image requests.
* Reduced an error-level log statement resulting from an exception while
  streaming from a derivative cache to the response to debug-level.
* Jetty has been upgraded to version 9.4.24.v20191120, which addresses
  multiple CVEs.

## 4.1.4

* Fixed the health-check endpoint (at `/health`).
* Fixed error responses when encountering empty request headers. (Thanks to
  @RRMoelker)
* Fixed incorrect URIs in `Link` header values in certain IIIF Image API v2
  image endpoint responses.
* The `?response-content-disposition` query argument correctly handles
  filenames containing spaces.
* Image endpoints return HTTP 403 instead of 500 in response to
  AccessDeniedExceptions from the underlying Source.
* Fixed two separate bugs in KakaduNativeProcessor that both caused empty
  regions to appear in certain images.
* Fixed overly restrictive signature verification in KakaduDemoProcessor and
  OpenJpegProcessor that could cause errors with some valid images.
* Fixed TurboJpegProcessor not respecting the `processor.background_color`
  configuration key.
* Fixed the `PurgeItemFromCache` API method not working with S3Cache and
  AzureStorageCache.
* When using `AutomaticSelectionStrategy`, processor initialization errors are
  logged at debug-level rather than error-level.

## 4.1.3

* Added an undocumented `HttpSource2` source which works the same as
  `HttpSource`, and uses the same configuration keys and delegate method, but
  is backed by a different HTTP client library. If you are having problems with
  `HttpSource`, try this one instead. The current implementation of
  `HttpSource` will probably be replaced by this one in the next major version.
* Fixed a missing `resulting_size` key in the delegate script's `options` hash,
  introduced in 4.1.
* Fixed a bug in KakaduNativeProcessor that could cause requests for certain
  scales to fail (or possibly even crash the JVM).
* Fixed the behavior of `response-content-disposition` query arguments
  containing a `filename` argument.
* Fixed failing to source-cache non-selectively-readable images when using
  Java2dProcessor or JaiProcessor with the source cache enabled and a source
  for which chunking is enabled.
* The Jetty client used by HttpSource has been downgraded to the version used
  in 4.1.1 due to a bug in the version used in 4.1.2.
* Fixed the behavior of the `print_stack_trace_on_error_pages` configuration
  key in the context of certain unrecoverable errors.

## 4.1.2

* Fixed incorrect `@id` values in information responses when a query argument
  is present in the URI.
* Fixed a potential failure to fall back to the next candidate processor when
  TurboJpegProcessor is in the candidate chain but libjpeg-turbo is not
  available.
* Fixed a potential IIOException when reading certain JPEG images with
  JaiProcessor.
* Fixed newlines (`\n`) appearing literally in string overlays.
* Updated the Jetty dependency to address the following security vulnerability:
  CVE-2019-10247.
* Updated the PDFBox dependency to address the following security
  vulnerability: CVE-2019-0228.

## 4.1.1

* Fixed `NoSuchMethodError`s from various processors when running in Java 8.
* Fixed failure to locate the delegate script when `delegate_script.pathname`
  is set to a relative path outside of the current working directory.
* Fixed a regression in the handling of the `X-Forwarded-Path` header.
* Fixed breakage in manual processor selection from the Control Panel.
* Fixed an error from Java2dProcessor when downscaling TIFF source images to a
  very small size.
* Fixed improper codestream access in KakaduNativeProcessor that could cause
  cause degraded output for certain images.
* Improved resilience when reading certain oddly-encoded GIFs in
  Java2dProcessor and JaiProcessor.

## 4.1

### Configuration

* Configuration values can be obtained from the environment. See the user
  manual for more information.

### Endpoints

* The `redirect()` and `authorized?()` delegate methods have been merged into a
  new `authorize()` method, which enables a superset of their functionality,
  including challenge responses and redirects to "virtual" quality-limited
  versions. Authorization can also be set up to align with the IIIF
  Authentication API 1.0's "all or nothing access" or "tiered access" schemes.
* The `endpoint.public.auth.*` keys that controlled global HTTP Basic
  protection have also been replaced by the `authorize()` delegate method.
* The maximum allowed scale can set in the configuration.
* Running tasks are displayed in the Control Panel.
* Added HTTP API endpoints for status and health checks.
* In the IIIF Image API 2.x endpoint, the `Access-Control-Allow-Origin`
  response header is always included in the information response regardless of
  whether an `Origin` header was sent in the request, in order to align more
  closely with the IIIF Image API.
* Improved handling and documentation of the `X-Forwarded-Port` header.
* The `/iiif` URI path no longer redirects to a specific Image API version, and
  now returns HTTP 404.
* Bug fixes related to cropping-by-percent of EXIF-rotated images.
* During image requests, `authorize()` is called earlier in the setup process,
  for better efficiency.
* Removed the Restlet dependency.

### Sources

* HttpSource, S3Source, and AzureStorageSource are able to request chunks of
  resources on demand, which can improve performance when reading images in
  selectively-readable encodings like JPEG2000 and multi-resolution TIFF.
* HttpSource sends initial `HEAD` requests instead of ranged `GET` requests.
* The hash returned from the `httpsource_resource_info()` delegate method may
  include custom request headers.
* HttpSource's `HttpSource.trust_invalid_certs` configuration key has been
  renamed `HttpSource.allow_insecure`. When enabled, insecure cipher suites are
  accepted as well as insecure certificates.
* S3Source uses a Minio client instead of the AWS Java SDK client, to work
  around a possible thread-starvation bug in the AWS Java SDK when S3Source
  and S3Cache are in use at the same time.

### Processors

* Added configurable processor selection strategies, one of which uses the
  existing `processor.*` configuration keys, and the other of which uses an
  automatic strategy that attempts to choose a "best" processor on a per-
  request basis.
* Added TurboJpegProcessor.
* Added the `repeat` position for image overlays.
* Efficiency improvements in KakaduNativeProcessor.
* KakaduNativeProcessor supports `sizeByDistortedWidthHeight`.
* Java2dProcessor and PdfBoxProcessor can preserve XMP metadata across most
  source and output formats.
* KakaduNativeProcessor respects the `processor.metadata.preserve`
  configuration key for XMP metadata.
* Worked around a bug in the GraphicsMagick `gm` command that causes occasional
  "broken pipe" errors from GraphicsMagickProcessor when reading images from a
  FileSource.
* KakaduDemoProcessor has been deprecated, as it has been made more-or-less
  redundant by KakaduNativeProcessor.
* Updated the PDFBox dependency.
* Removed normalization.

### Caches

* S3Cache uses last-accessed rather than last-modified times.
* Changed the S3Cache and AzureStorageCache key naming schemes to improve
  organization and avoid problems with edge cases.

### Other

* The change log has moved from the website to this file.
* Java 11 is supported.

## 4.0.3

* Fixed a scaling-related regression in PdfBoxProcessor.
* Streams consumed from S3Source are drained fully before closure, which makes
  its connection pool more efficient and fixes a warning-level error message
  from its internal HTTP client.
* Fixed inability to use `ScriptLookupStrategy` with AzureStorageSource.
  (Thanks to @marc-sensenich)
* Fixed a potential math error when cropping certain images with an embedded
  EXIF Orientation tag.
* Improved exception handling in S3Source and S3Cache.
* Fixed inability of S3Cache and AzureStorageCache to recognize a
  `cache.server.derivative.ttl_seconds` key value greater than 2^31.
* Worked around an issue in OpenJPEG that could cause OpenJpegProcessor to fail
  when reading certain images from the source cache.
* Corrected the `gray` quality to `grey` in the IIIF Image API 1.x endpoint.
* Updated the Tika dependency to address the following security vulnerability:
  CVE-2018-17197.
* Updated the Jackson dependency to address several security vulnerabilities.
* Updated the PDFBox dependency.

## 4.0.2

* The exploded application is more reliably cleaned up at shutdown when running
  in standalone mode.
* KakaduNativeProcessor supports JPEG2000-compatible JPX source images.
* Fixed an error from KakaduDemoProcessor in Windows when using a system locale
  that uses characters other than periods as decimal separators.
* Fixed incorrect redaction positioning when scaling.
* Fixed an error from processors that use a Java 2D processing pipeline when
  attempting to scale a source image that is natively less than three pixels in
  either dimension, or has been cropped to that size.
* Fixed an empty response when image overlays are enabled but the overlay
  pathname or URL is invalid. Instead, images are served without the overlay,
  and warnings logged.
* Updated Jetty to version 9.4.12, which fixes a potential connection leak in
  long-running servers when using HttpSource. (Thanks to @giancarlobi)
* Miscellaneous other dependency updates.

## 4.0.1

* Fixed a regression introduced in 3.4.3 that could cause URIs to appear with
  the wrong scheme in information responses and `Link` headers. (Thanks to
  @mmatela and @jweisman)
* Fixed a bug that caused the minimum tile size in IIIF Image API 2.x
  information responses to be 512 regardless of the setting of
  `endpoint.iiif.min_tile_size`.
* Fixed a connection leak in HttpSource.
* Improved the resiliency of the internal JPEG2000 parser used by
  KakaduDemoProcessor and OpenJpegProcessor.
* Fixed KakaduNativeProcessor's handling of `sizeByDistortedWidthHeight`
  requests.
* Removed an error message that would appear in the log when the delegate
  script file was not found but the delegate script was disabled.
* The `X-Forwarded-Host` reverse proxy header may contain a port number, which
  will be used if `X-Forwarded-Port` is not supplied.

## 4.0

### Endpoints

* A new `X-Forwarded-ID` reverse proxy header replaces `X-IIIF-ID`, which has
  been deprecated, and will be removed in a future version.
* Error response representations are in `text/plain` format in the absence of a
  client preference.
* When `endpoint.iiif.content_disposition` is set to `inline`, the
  `Content-Disposition` header value includes a filename-safe version of the
  image identifier.

### Sources

* Resolvers have been renamed sources to better reflect their core function.
* AmazonS3Resolver has been renamed S3Source, and it now supports non-AWS
  endpoints.
* S3Source supports a configurable path prefix and suffix when using
  `BasicLookupStrategy`.
* AzureStorageSource supports shared access signature (SAS) URIs. (Thanks to
  @ddisciascio)
* Improved the efficiency of source cache content access when
  `cache.server.resolve_first = false`.
* All sources fall back to checking the magic bytes in image data if they
  cannot infer a format any other way.

### Processors

* KakaduProcessor has been renamed KakaduDemoProcessor to reflect the fact that
  it interfaces with the Kakadu demo tool, `kdu_expand`, and not the native
  library.
* Added KakaduNativeProcessor, as well as compiled binaries for Linux, macOS,
  and Windows, which are free to use with it for non-commercial purposes.
* Added `DownloadStrategy` as another optional retrieval strategy for
  stream-based processors, and as an optional fallback strategy. This enables
  all processors to work with all sources with no extra configuration.
* JPEG2000-compatible JPX images are readable by all processors that support
  JPEG2000.
* JaiProcessor has been deprecated. See the user manual for more information.
* KakaduDemoProcessor and OpenJpegProcessor work in Windows.
* KakaduDemoProcessor and OpenJpegProcessor read image metadata using custom
  code, which is more efficient than using the respective `kdu_jp2info` and
  `opj_dump` tools, and enables them to read the number of decomposition
  levels, which improves reliability when decoding images with less-common
  level counts.
* Image I/O plugins can be selected on a per-format basis.
* Improved the efficiency of the Java 2D resample filters.
* When using the Java 2D pipeline to downscale to less than three pixels on a
  side, an empty image with the correct dimensions is returned, rather than a
  downscaled 3×3 image, which is the smallest size that the Java 2D resample
  filters support.
* Java2dProcessor supports animated GIFs.
* Java2dProcessor supports CMYK & YCCK JPEGs.
* Worked around some behavior of the `opj_decompress` tool that could cause
  OpenJpegProcessor to break. (Thanks to @adam-vessey)
* Improved PdfBoxProcessor's validation of requests for multi-page PDFs whose
  pages have inconsistent dimensions.
* The `processor.limit_to_8_bits` configuration option is no longer available.
  All output is limited to 8 bits.
* Disabled support for GIF source images in JaiProcessor, as it was buggy and
  other processors can handle GIF better.

### Caching

* AmazonS3Cache has been renamed S3Cache, and it now supports non-AWS
  endpoints.
* The time-to-live of the source and derivative caches is independently
  configurable.
* The cache worker dumps the contents of HeapCache during its shifts, if both
  are enabled and if HeapCache persistence is also enabled.
* The cache worker's work interval specifies the amount of time between the end
  of one shift and the beginning of the next, rather between the start of one
  shift and the next.
* The deprecated `DELETE /cache/:identifier` HTTP API method has been removed.

### Delegate Script

* The delegate script has been redesigned as a class that is instantiated
  per-request. See the "Delegate Script" section of the user manual for
  detailed information.

### Other

* Java 10 (18.3) is supported.
* Updated JRuby to 9.1.17.0.

## 3.4.4

* Fixed a regression introduced in 3.4.3 that could cause URIs to appear with
  the wrong scheme in information responses and `Link` headers. (Thanks to
  @mmatela and @jweisman)
* The `X-Forwarded-Host` reverse proxy header may contain a port, which will be
  used if `X-Forwarded-Port` is not supplied.

## 3.4.3

* Updated the Jackson dependency to address the following security
  vulnerabilities: CVE-2018-7489, CVE-2018-5968, CVE-2017-15095.
* AmazonS3Resolver and AmazonS3Cache can obtain credentials from Amazon
  container environment variables or EC2 Instance Metadata Service.
* Arbitrary `X-Forwarded` headers are respected without `X-Forwarded-Host`
  needing to be set. (Thanks to @jweisman)
* Fixed a potential resource leak involving stream-based resolvers.
* Fixed HttpResolver's handling of semicolon-delimited `Content-Type` header
  values.
* Fixed palette corruption when cropping source images with indexed color with
  Java2dProcessor.
* Fixed a `NullPointerException` when using the info cache without a derivative
  cache.
* Other minor fixes.

## 3.4.2

* Fixed a leak when using HttpResolver in a Servlet container that resulted in
  an inability to shut down properly. (Thanks to @punkfairy)
* Fixed aspect-fit scale-to-height not working properly in ImageMagickProcessor
  and GraphicsMagickProcessor.
* Fixed incorrect URIs in responses when using slash substitution or
  URI-encoded identifiers.
* Efficiency improvements in AmazonS3Resolver and AzureStorageResolver.
* `OutOfMemoryError`s during image responses are logged at error level rather
  than info level.
* Improved the reliability of Image I/O plugin selection.
* Updated the PDFBox dependency to version 2.0.8.

## 3.4.1

* Improved efficiency when handling a request for a bitonal or gray image when
  the source image is already bitonal or gray. (Thanks to @adam-vessey)
* Fixed upscaling by percent in KakaduProcessor and OpenJpegProcessor.
* Efficiency improvements in PdfBoxProcessor.
* Improved the reliability of source cache downloading and content acquisition.
* Miscellaneous reliability improvements in AmazonS3Resolver and AmazonS3Cache.
* Server misconfigurations cause HTTP 500 (Internal Server Error) responses
  rather than HTTP 400 (Bad Request).

## 3.4

### Endpoints

* HTTP/2 can be enabled in standalone mode. (H2 requires Java 9, but H2C works
  in Java 8.)
* The accept queue limit of the standalone HTTP & HTTPS servers is
  configurable.
* The minimum size in IIIF Image API 2.x `info.json` responses is configurable.
  (Thanks to @cbeer)
* The maximum size in IIIF Image API 2.x `info.json` responses is the full
  image size, rather than half size. (Thanks to @cbeer)
* The IIIF Image API 1.x endpoint returns a JPEG image, rather than GIF, when
  no client preference is expressed in the URI or `Accept` header.
* Certain derivative cache errors can be recovered from without causing an error
  response.
* The `sizes` key in Image API 2.x information responses respects the
  `max_pixels` configuration option.
* Image and information endpoints return `HTTP 501 Not Implemented`, rather
  than `500 Internal Server Error`, when the selected processor does not
  support the requested source format.
* Image requests may include a `?response-content-disposition` query argument
  to suggest a response `Content-Disposition` header value.
* Added several HTTP API methods for cache management.
* Changes to HTTP Basic authorization settings in all endpoints take effect
  without restarting.
* All endpoints support the HTTP `OPTIONS` method.
* Status items in the Control Panel update automatically via AJAX.
* The username used to access the Control Panel is configurable.

### Resolvers

* Miscellaneous efficiency improvements across all resolvers.
* The `HttpResolver::get_url()` delegate method may return a hash containing
  authentication credentials.
* Added an option to HttpResolver to trust all certificates.
* The request timeout of HttpResolver is configurable.
* AmazonS3Resolver and AzureStorageResolver attempt to infer a source format
  from the object/blob key if not able to do so from the identifier or from
  object/blob metadata.
* The maxmimum number of AWS connections used by AmazonS3Resolver is
  configurable.
* AmazonS3Resolver falls back to obtaining credentials from various other
  sources (see the user manual) when they are not set in the configuration
  file. (Thanks to @jweisman)
* Resolver delegates are passed an additional context parameter. (Thanks to
  @jonathangreen)

### Processors

* Added an option that enables Java2dProcessor, JaiProcessor, KakaduProcessor,
  and PdfBoxProcessor to preserve the sample depth of >8-bits-per-sample source
  images.
* GraphicsMagickProcessor and ImageMagickProcessor respect the `processor.dpi`
  configuration key.
* GraphicsMagickProcessor supports the GIF output format.
* ImageMagickProcessor supports image overlays.
* FfmpegProcessor supports FLV videos.
* The `processor.background_color` configuration key affects alpha blending as
  well as non-90°-multiple rotations. (Thanks to @Algae666)
* ImageMagickProcessor's support for ImageMagick versions prior to 7 is
  deprecated.
* OpenJpegProcessor's support for OpenJPEG versions prior to 2.2.0 is
  deprecated.
* Improved the predictability of Image I/O plugin selection.
* Initialization warnings (related to missing dependencies, for example) are
  displayed in the Control Panel.

### Caching

* Image info is written to caches asynchronously to enable faster responses.
* Added an optional in-memory image info cache.
* Added RedisCache.
* Added HeapCache.
* AmazonS3Cache uploads images to S3 asynchronously, enabling faster responses.
* The maxmimum number of AWS connections used by AmazonS3Cache is configurable.
* AmazonS3Cache falls back to obtaining credentials from various other sources
  (see the user manual) when they are not set in the config file. (Thanks to
  @jweisman)
* On macOS, FilesystemCache uses file last-modified times rather than
  last-accessed times as the latter are not reliable.

### Other

* Configuration files support inheritance via an `extends` key.
* The temporary directory is configurable.
* Added an optional error log.
* A logger is accessible from the delegate script.

## 3.3.5

* Fixed FilesystemCache failing to purge invalid source images. (Thanks to
  @jhosteny)
* Fixed the `cache.server.resolve_first` configuration key always being
  effectively `true` in the IIIF Image API 2.x endpoint.
* Fixed AmazonS3Cache sometimes purging fewer objects than it should.
* Fixed failure to auto-purge incompletely-written images from derivative
  caches other than FilesystemCache in response to a VM error (such as
  `OutOfMemoryError`).
* HttpResolver makes fewer HTTP requests.

## 3.3.4

* Fixed an `AbstractMethodError` in HTML views, caused by a regression in
  3.3.3.
* Fixed the `X-IIIF-ID` header not being respected when redirecting from
  `/:identifier` to `/:identifier/info.json` in both IIIF Image API endpoint
  versions. (Thanks to @jonathangreen)

## 3.3.3

* Added Java 9 compatibility.
* Upgraded dependencies to fix the following vulnerabilities: CVE-2015-6420.
  (Thanks to @kinow)
* Fixed incorrect computation of post-rotation bounding boxes, manifesting as
  bogus values passed to the `resulting_size` delegate method arguments.
  (Thanks to @SaschaAdler)
* Fixed a warning from FilesystemCache when multiple processes tried to create
  the same directory at the same time. (Thanks to @cbeer)
* Fixed potentially incorrect tile sizes in information responses when using
  OpenJpegProcessor.
* Fixed a bug in FfmpegProcessor that caused video info parsing to fail for
  some videos.
* Added `Origin` to all `Vary` response headers, which fixes a potential
  CORS-related caching issue.
* Fixed an issue where certain Image I/O plugins could fail to register when
  multiple applications that use Image I/O are running in the same container.
  (Thanks to @mmatela)
* Fixed a resource leak when using image overlays.
* Improvements in the testing and build process. (Thanks to @kinow)

## 3.3.2

* Fixed an inefficiency that caused image metadata to be read multiple times in
  a single image response.
* Fixed endpoint authentication being enabled for certain non-endpoint
  resources.
* Impoved compatibility between OpenJpegProcessor and OpenJPEG when using
  OpenJPEG version 2.2.0 or later. (Thanks to @RussellMcOrmond)
* Fixed inability to stream source images when using AmazonS3Resolver.
* Fixed a potential HTTP 500 error when multiple processes try to write the
  same image metadata concurrently using FilesystemCache.
* Corrected the documentation for `processor.upscale_filter` and
  `processor.downscale_filter`.
* GraphicsMagickProcessor and ImageMagickProcessor support a `?page` query
  argument with PDFs.

## 3.3.1

* Fixed caches failing to take URL query arguments into account.
* Fixed a potentially incorrect `Cache-Control` header being sent in HTTP ≥ 400
  responses.
* Fixed parsing of comma-separated `X-Forwarded-*` header values.
* Improved the reliability of the value of the `client_ip` argument to the
  `authorized?()` delegate method when behind a reverse proxy.
* Fixed a connection leak in AmazonS3Resolver.
* Fixed potential malformed concurrent image responses when using a processor
  other than ImageMagickProcessor or GraphicsMagickProcessor.
* Fixed a potential NullPointerException (HTTP 500) involving concurrent
  requests when using the delegate script.
* Fixed processors and caches not respecting the value of
  `processor.normalize`.
* Prevented the configuration file and/or delegate script from being reloaded
  twice on some platforms.
* Fixed PDF source format support in GraphicsMagickProcessor and
  ImageMagickProcessor.
* Upgraded JRuby to 9.1.10.0.

## 3.3

### Endpoints

* Auto-computed tile sizes of source images with an odd number of pixels in a
  dimension in information responses are rounded up, to prevent clients from
  requesting extremely narrow edge tiles.
* Operations that would have no effect in their context—for example, a crop to
  0,0/300×200, followed by a scale-to-fit to 300 pixels wide—are skipped.
* Improved request validation.
* Added a RESTful API endpoint to retrieve and update the configuration.

### Processors

* Most processor-specific configuration settings now apply across all
  processors, making them integrate better into the caching architecture.
* Added an auto-normalize option to all image processors.
* Added an option to all processors to output progressive JPEGs.
* Added experimental support for DICOM images to GraphicsMagickProcessor,
  ImageMagickProcessor, Java2dProcessor, and JaiProcessor. (This is a very
  complex format and not all variants are working.)
* FfmpegProcessor uses a Java 2D processing pipeline, giving it more
  capabilities.
* Java2dProcessor and JaiProcessor support 16-bit LZW- and ZIP-compressed
  TIFFs.
* GraphicsMagickProcessor and ImageMagickProcessor support selectable resample
  filters.
* GraphicsMagickProcessor and ImageMagickProcessor respect the EXIF Orientation
  tag.
* ImageMagickProcessor supports ImageMagick 7.
* PdfBoxProcessor supports JBIG2-encoded embedded images.
* PdfBoxProcessor returns HTTP 400 when given an illegal page number.
* FfmpegProcessor returns HTTP 400 when given an illegal time.

### Caching

* The `-Dcantaloupe.cache.purge` VM option accepts an identifier argument to
  purge all content related to an individual identifier.
* Added a RESTful API endpoint to purge individual images from the cache.
* A `cache=false` URL query option can be used in all endpoints to bypass the
  derivative cache and disable the `Cache-Control` header per-request.
* FilesystemCache supports identifiers longer than the filesystem's filename
  length limit.

### Overlays

* Watermarks have been renamed overlays.
* Added textual overlays.
* Overlay images can be located on the filesystem or an HTTP(S) server.
* Overlay images are cached in memory for better efficiency.

### Delegate Script

* Added an optional delegate method invocation cache.
* Added the ability to redirect to another URL via the `authorized?()` delegate
  method.
* The delegate script is reloaded on change rather than per-request.

## 3.2.4

* Fixed all processors except JaiProcessor treating scale-to-dimensions
  requests (`w,h`) as scale-to-fit (`!w,h`).
* Fixed a bug affecting upscaled crops when using pyramidal images with
  Java2dProcessor or JaiProcessor.
* Worked around a bug in JAI involving downscaling of compressed TIFF tiles,
  affecting JaiProcessor.

## 3.2.3

* Fixed inability to upscale in JaiProcessor, omitted in error from 3.2.2.
* Fixed incorrect scale size computation using flooring instead of rounding.
* Fixed a bug in FilesystemCache that could cause an HTTP 500 error when
  accessing the same uncached `info.json` resource concurrently.
* FilesystemCache cleans up zero-byte files created in certain situations,
  typically involving failure in the underlying storage.
* Fixed a bug that could cause incompletely-written cached images (with any
  cache) to not get cleaned up properly.

## 3.2.2

* Fixed inability to upscale by pixels.
* Fixed an error in response to requests for images less than 3 pixels on a
  side when sharpening is enabled, in all processors using the Java 2D
  pipeline.
* Fixed an error in JaiProcessor when attempting to scale an image less than 3
  pixels on the smallest side.
* Fixed a bug in FilesystemCache that caused zero-byte files to be written and
  an HTTP 500 response when handling concurrent identical requests.
* Error responses include a more appropriate `Cache-Control` header rather than
  the one set in the configuration.
* Trailing slashes in `X-Forwarded-Path` header values are trimmed off,
  preventing double-slashes from appearing in generated URLs.

## 3.2.1

* Fixed a bug that caused the resolver selected by the `get_resolver()`
  delegate method to not be initielized properly.
* Fixed a path-handling bug affecting ImageMagickProcessor and
  GraphicsMagickProcessor primarily in Windows.
* Fixed incorrect image sizes when using FfmpegProcessor with percentage scales
  above 100%.
* Improved support for 16-bit source images in Java2dProcessor, JaiProcessor,
  GraphicsMagickProcessor, and ImageMagickProcessor.

## 3.2

* Java 8 is now required.
* Significant efficiency improvements in the Java 2D processing pipeline
  affecting Java2dProcessor, JaiProcessor, and KakaduProcessor.
* All processors that use the Java 2D pipeline (Java2dProcessor,
  KakaduProcessor, OpenJpegProcessor, PdfBoxProcessor) support selectable
  upscaling and downscaling filters.
* Improved the scale quality of JaiProcessor.
* All processors offer configurable sharpening levels.
* Applicable processors respect source ICC color profiles.
* Added the option to copy EXIF, IPTC IIM, XMP, and/or native TIFF and PNG
  metadata from source images to derivative images of the same format, for
  some processors.
* Java2dProcessor and JaiProcessor respect the value of an embedded EXIF
  Orientation tag.
* Increased the default Java2dProcessor/JaiProcessor JPEG quality to 0.8 (80).
* Added support for a `X-IIIF-ID` request header, in order to return correct
  image identifiers in information responses whose requests have passed through
  a reverse proxy using a different identifier.
* Removed the JAI post-processor option for KakaduProcessor and
  OpenJpegProcessor.
* Zero-byte files are deleted when purging or cleaning FilesystemCache.
* KakaduProcessor and OpenJpegProcessor return a less inscrutable error
  message when they are unable to read a source file.
* HTTP 415 is returned instead of HTTP 400 when an output format is requested
  that is valid but unsupported by the current processor.
* Colorized the console application log.
* Console application log messages with a severity of `WARN` and above are
  routed to standard error.
* Upgraded a number of libraries.

## 3.1.2

* Fixed a resource leak that would cause landing pages, error pages, and the
  Control Panel to become inaccessible after a long time running.
* Fixed a bug where the watermark wouldn't be added if redactions were enabled
  and set to use `DelegateScriptStrategy` but the delegate script was disabled.
* Fixed tile sizes in the IIIF Image API 2.x information response when using
  KakaduProcessor.
* HTTP 400 is returned in response to a request for an image that would be
  zero pixels on a side, even when the zero dimension is not explicit in the
  request. (For example, a size of `4,` for an image that is at least five
  times wider than it is tall.) (Previously, it was only returned when zero
  pixels was explicitly requested, and the image returned for implicit zero
  sizes was incorrect.)

## 3.1.1

* Added the `http.host` and `https.host` standalone mode configuration options,
  defaulting to listen on `0.0.0.0` (all interfaces).

## 3.1

* Added support for version 2.1 of the IIIF Image API.
    * Added support for the `square` region parameter to all processors.
    * Added the `max` size parameter.
    * Removed the information request `Link` header for the JSON-LD context.
    * Added the `sizeByConfinedWh` and `sizeByDistortedWh` feature names,
      supported by all processors.
    * Added the `maxArea` property to the profile description, based on the
      value of the `max_pixels` configuration key.
* Replaced the `get_iiif2_service` delegate method with
  `extra_iiif2_information_response_keys`.

## 3.0.1

* Fixed a broken build in standalone mode.

## 3.0

* Added a Control Panel for web-based configuration changes.
* Changed the distribution archive to a custom WAR file that can be run
  standalone (as before) or in a Servlet container.
* Added AmazonS3Cache.
* Added AzureStorageCache.
* Added redaction.
* Added the ability to restrict available sizes to those specified in the
  `info.json` response in the IIIF Image API 2.0 endpoint.
* Added an optional source image cache, which can improve the performance of
  StreamProcessors, as well as enable FileProcessors to work with
  StreamResolvers.
* Moved JdbcResolver delegate methods to the delegate script.
* Moved resolver-related delegate methods to submodules to improve
  organization.
* Changes to the logging configuration are applied immediately without
  restarting.
* Requests for more than `max_pixels` receive an HTTP 403 response rather than
  HTTP 500.
* Upgraded the Amazon S3 client to version 1.10.56.
* Upgraded the Restlet framework to version 2.3.7.<|MERGE_RESOLUTION|>--- conflicted
+++ resolved
@@ -1,6 +1,5 @@
 # Change Log
 
-<<<<<<< HEAD
 ## 5.0
 
 ### Endpoints
@@ -87,12 +86,11 @@
   to enable automatic wrapping of overlay strings.
 * The `-Dcantaloupe.list_fonts` VM argument has been replaced with the
   `-list-fonts` command-line argument.
-=======
+
 ## 4.1.8
 
 * Fixed a rounding bug that could cause requests for certain scale-constrained
   images to return HTTP 403 status.
->>>>>>> 975c3171
 
 ## 4.1.7
 
