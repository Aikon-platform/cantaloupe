---
layout: default
title: Upgrading
---

<h1>Upgrading</h1>

<p>If you are skipping versions, work through this page backwards from your current version.</p>

<p>Note that it's a good idea to use different configuration files for different versions.</p>

<h2>From 3.4 to 4.0</h2>

<ol>
  <li>Rename the following configuration keys:
    <ul>
      <li><code>AmazonS3Resolver.*</code> to <code>S3Resolver.*</code></li>
      <li><code>StreamProcessor.retrieval_strategy</code> to <code>processor.stream_retrieval_strategy</code></li>
      <li><code>KakaduProcessor.path_to_binaries</code> to <code>KakaduDemoProcessor.path_to_binaries</code></li>
      <li><code>AmazonS3Cache.*</code> to <code>S3Cache.*</code></li>
    </ul>
  </li>
  <li>Add the following keys from the sample configuration:
    <ul>
      <li><code>S3Resolver.endpoint</code></li>
      <li><code>S3Resolver.BasicLookupStrategy.path_prefix</code></li>
      <li><code>S3Resolver.BasicLookupStrategy.path_suffix</code></li>
      <li><code>processor.fallback_retrieval_strategy</code></li>
      <li><code>processor.imageio.*</code></li>
      <li><code>S3Cache.endpoint</code></li>
      <li><code>cache.server.source.ttl_seconds</code></li>
      <li><code>cache.server.derivative.ttl_seconds</code></li>
    </ul>
  </li>
  <li>Remove the following keys from the configuration:
    <ul>
      <li><code>S3Resolver.bucket.region</code></li>
      <li><code>S3Cache.bucket.region</code></li>
      <li><code>cache.server.source.enabled</code></li>
      <li><code>cache.server.ttl_seconds</code></li>
    </ul>
  </li>
  <li>Change any <code>AmazonS3Resolver</code> configuration values to <code>S3Resolver</code>.</li>
  <li>Change any <code>AmazonS3Cache</code> configuration values to <code>S3Cache</code>.</li>
<<<<<<< HEAD
  <li>In the delegate script, rename the <code>AmazonS3Resolver</code> module to <code>S3Resolver</code>.</li>
  <li>The delegate script architecture has changed. See the "Delegate Script" section of the user manual for migration info.</li>
  <li>The <code>X-IIIF-ID</code> reverse proxy header is deprecated and will be removed in a future version. Use <code>X-Forwarded-ID</code> instead.</li>
  <li>The deprecated <code>DELETE /cache/:identifier</code> HTTP API method has been removed. See the "Remote Management" section of the user manual for information about its successor.</li>
=======
  <li>In the delegate script, rename the <code>AmazonS3Resolver</code> module to <code>S3Resolver</code>
  <li>Note that the <code>X-IIIF-ID</code> reverse proxy header is deprecated and will be removed in version 4. Use <code>X-Forwarded-ID</code> instead.</li>
  <li>The deprecated <code>DELETE /cache/:identifier</code> HTTP API method has been removed. Use the newer equivalent.</li>
  <li>If you'd like to use the new KakaduNativeProcessor for non-commercial purposes, see the user manual for background and information on configuring it.</li>
>>>>>>> dd744eae
</ul>

<h2>From 3.4 to 3.4.2</h2>

<p>Nothing to do.</p>

<h2>From 3.3.x to 3.4</h2>

<ol>
  <li>Add the following keys from the sample configuration:
    <ul>
      <li><code>temp_pathname</code></li>
      <li><code>http.http2.enabled</code></li>
      <li><code>https.http2.enabled</code></li>
      <li><code>http.accept_queue_limit</code></li>
      <li><code>endpoint.iiif.min_size</code></li>
      <li><code>endpoint.admin.username</code></li>
      <li><code>HttpResolver.trust_all_certs</code></li>
      <li><code>HttpResolver.request_timeout</code></li>
      <li><code>AmazonS3Resolver.max_connections</code></li>
      <li><code>processor.flv</code></li>
      <li><code>processor.limit_to_8_bits</code></li>
      <li><code>cache.server.source.enabled</code></li>
      <li><code>cache.server.derivative.enabled</code></li>
      <li><code>cache.server.info.enabled</code></li>
      <li><code>AmazonS3Cache.max_connections</code></li>
      <li><code>HeapCache.*</code></li>
      <li><code>RedisCache.*</code></li>
      <li><code>log.error.*</code></li>
    </ul>
  </li>
  <li>Rename the following keys:
    <ul>
      <li><code>auth.*</code> to <code>endpoint.public.auth.*</code></li>
      <li><code>admin.enabled</code> to <code>endpoint.admin.enabled</code></li>
      <li><code>admin.password</code> to <code>endpoint.admin.secret</code></li>
      <li><code>PdfBoxProcessor.dpi</code> to <code>processor.dpi</code></li>
      <li><code>cache.source</code> to <code>cache.server.source</code></li>
      <li><code>cache.derivative</code> to <code>cache.server.derivative</code></li>
      <li><code>metadata.*</code> to <code>processor.metadata.*</code></li>
    </ul>
  </li>
  <li>If you are using the delegate script, add a <code>context</code> argument to the method signature of any existing resolver delegates. See <span class="filename">delegates.rb.sample</span> for examples.</li>
  <li>The <code>DELETE /cache/:identifier</code> HTTP API method is deprecated and will be removed in version 4. Begin migrating now to the updated equivalent.</li>
  <li>Managing the cache on the command line with VM arguments is deprecated and will be removed in version 4. Begin migrating now to the cache management methods in the HTTP API.</li>
</ol>

<h2>From 3.3 to 3.3.5</h2>

<p>Nothing to do.</p>

<h2>From 3.2.x to 3.3</h2>

<ul>
  <li>Add the following keys from the sample configuration:
    <ul>
      <li><code>delegate_script.cache.enabled</code></li>
      <li><code>endpoint.api.*</code></li>
      <li><code>processor.dcm</code></li>
      <li><code>processor.normalize</code></li>
      <li><code>processor.background_color</code></li>
      <li><code>processor.upscale_filter</code></li>
      <li><code>processor.downscale_filter</code></li>
      <li><code>processor.sharpen</code></li>
      <li><code>processor.jpg.progressive</code></li>
      <li><code>processor.jpg.quality</code></li>
      <li><code>processor.tif.compression</code></li>
      <li><code>cache.server.ttl_seconds</code></li>
      <li><code>overlays.BasicStrategy.type</code></li>
      <li><code>overlays.BasicStrategy.string</code></li>
      <li><code>overlays.BasicStrategy.string.*</code></li>
    </ul>
  </li>
  <li>Rename the following keys:
    <ul>
      <li><code>watermark.*</code> to <code>overlays.*</code></li>
    </ul>
  </li>
  <li>Remove the following keys from the configuration:
    <ul>
      <li><code>JdbcResolver.max_pool_size</code></li>
      <li><code>FfmpegProcessor.sharpen</code></li>
      <li><code>GraphicsMagickProcessor.sharpen</code></li>
      <li><code>GraphicsMagickProcessor.background_color</code></li>
      <li><code>ImageMagickProcessor.sharpen</code></li>
      <li><code>ImageMagickProcessor.background_color</code></li>
      <li><code>JaiProcessor.sharpen</code></li>
      <li><code>JaiProcessor.jpg.quality</code></li>
      <li><code>JaiProcessor.tif.compression</code></li>
      <li><code>Java2dProcessor.upscale_filter</code></li>
      <li><code>Java2dProcessor.downscale_filter</code></li>
      <li><code>Java2dProcessor.sharpen</code></li>
      <li><code>Java2dProcessor.jpg.quality</code></li>
      <li><code>Java2dProcessor.tif.compression</code></li>
      <li><code>KakaduProcessor.upscale_filter</code></li>
      <li><code>KakaduProcessor.downscale_filter</code></li>
      <li><code>KakaduProcessor.sharpen</code></li>
      <li><code>OpenJpegProcessor.upscale_filter</code></li>
      <li><code>OpenJpegProcessor.downscale_filter</code></li>
      <li><code>OpenJpegProcessor.sharpen</code></li>
      <li><code>PdfBoxProcessor.upscale_filter</code></li>
      <li><code>PdfBoxProcessor.downscale_filter</code></li>
      <li><code>PdfBoxProcessor.sharpen</code></li>
      <li><code>FilesystemCache.ttl_seconds</code></li>
      <li><code>JdbcCache.max_pool_size</code></li>
      <li><code>JdbcCache.ttl_seconds</code></li>
      <li><code>AmazonS3Cache.ttl_seconds</code></li>
      <li><code>AzureStorageCache.ttl_seconds</code></li>
    </ul>
  </li>
  <li>If you are using FilesystemCache, purge your cache.</li>
  <li>If you are using the <code>authorized?()</code> or <code>watermark()</code> delegate methods, note that the contents of the <code>operations</code> argument have changed; see the new sample delegate script for more information.</li>
  <li>If you are using the <code>watermark()</code> delegate method, note that the <code>pathname</code> key in the returned hash must be changed to <code>image</code>.</li>
  <li>Rename the <code>watermark()</code> delegate method to <code>overlay()</code>.</li>
</ul>

<h2>From 3.2 to 3.2.4</h2>

<p>Nothing to do.</p>

<h2>From 3.1.2 to 3.2</h2>

<ul>
  <li>Add the following keys from the sample configuration:
    <ul>
      <li><code>FfmpegProcessor.sharpen</code></li>
      <li><code>GraphicsMagickProcessor.sharpen</code></li>
      <li><code>ImageMagickProcessor.sharpen</code></li>
      <li><code>JaiProcessor.sharpen</code></li>
      <li><code>Java2dProcessor.upscale_filter</code></li>
      <li><code>Java2dProcessor.downscale_filter</code></li>
      <li><code>Java2dProcessor.sharpen</code></li>
      <li><code>KakaduProcessor.upscale_filter</code></li>
      <li><code>KakaduProcessor.downscale_filter</code></li>
      <li><code>KakaduProcessor.sharpen</code></li>
      <li><code>OpenJpegProcessor.upscale_filter</code></li>
      <li><code>OpenJpegProcessor.downscale_filter</code></li>
      <li><code>OpenJpegProcessor.sharpen</code></li>
      <li><code>PdfBoxProcessor.upscale_filter</code></li>
      <li><code>PdfBoxProcessor.downscale_filter</code></li>
      <li><code>PdfBoxProcessor.sharpen</code></li>
      <li><code>metadata.*</code></li>
    </ul>
  </li>
  <li>Remove the following keys from the configuration:
    <ul>
      <li><code>Java2dProcessor.scale_mode</code></li>
      <li><code>KakaduProcessor.post_processor.*</code></li>
      <li><code>OpenJpegProcessor.post_processor.*</code></li>
      <li><code>PdfBoxProcessor.post_processor.*</code></li>
    </ul>
  </li>
</ul>

<h2>From 3.1.1 to 3.1.2</h2>

<p>Nothing to do.</p>

<h2>From 3.1 to 3.1.1</h2>

<ul>
  <li>Add the <code>http.host</code> and <code>https.host</code> keys from the sample configuration.</li>
</ul>

<h2>From 3.0.1 to 3.1</h2>

<ul>
  <li>Replace the <code>get_iiif2_service</code> delegate script method with <code>extra_iiif2_information_response_keys</code>.</li>
</ul>

<h2>From 3.0 to 3.0.1</h2>

<p>Nothing to do.</p>

<h2>From 2.2 to 3.0</h2>

<ul>
  <li>Add the following keys from the sample configuration:
    <ul>
      <li><code>admin.*</code></li>
      <li><code>delegate_script.enabled</code></li>
      <li><code>endpoint.iiif.2.restrict_to_sizes</code></li>
      <li><code>StreamProcessor.retrieval_strategy</code></li>
      <li><code>cache.source</code></li>
      <li><code>AmazonS3Cache.*</code></li>
      <li><code>AzureStorageCache.*</code></li>
      <li><code>redaction.enabled</code></li>
    </ul>
  </li>
  <li>Rename the following keys:
    <ul>
      <li><code>delegate_script</code> to <code>delegate_script.pathname</code></li>
      <li><code>cache.server</code> to <code>cache.derivative</code></li>
    </ul>
  </li>
  <li>Remove the following keys:
    <ul>
      <li><code>JdbcResolver.function.*</code></li>
    </ul>
  </li>
  <li>Add the following methods from the sample delegate script:
    <ul>
      <li><code>redactions</code></li>
      <li><code>Cantaloupe::JdbcResolver::get_database_identifier</code></li>
      <li><code>Cantaloupe::JdbcResolver::get_media_type</code></li>
      <li><code>Cantaloupe::JdbcResolver::get_lookup_sql</code></li>
    </ul>
  </li>
  <li>Rename the following delegate script methods:
    <ul>
      <li><code>Cantaloupe::get_pathname</code> to <code>Cantaloupe::FilesystemResolver::get_pathname</code></li>
      <li><code>Cantaloupe::get_url</code> to <code>Cantaloupe::HttpResolver::get_url</code></li>
      <li><code>Cantaloupe::get_azure_storage_blob_key</code> to <code>Cantaloupe::AzureStorageResolver::get_blob_key</code></li>
      <li><code>Cantaloupe::get_s3_object_key</code> to <code>Cantaloupe::AmazonS3Resolver::get_object_key</code></li>
    </ul>
  </li>
  <li>If you are using JdbcResolver, be aware that the <code>JdbcResolver.function.*</code> configuration keys are now obsolete, and these functions will have to be rewritten as delegate script methods.</li>
  <li>If you are using JdbcCache, modify your database schema:
    <pre>ALTER TABLE {JdbcCache.info_table} CHANGE COLUMN last_modified last_accessed;
ALTER TABLE {JdbcCache.derivative_image_table} CHANGE COLUMN last_modified last_accessed;</pre>
  </li>
  <li>Note that the information that used to be available on the landing page (<span class="filename">/</span>) has moved to the Control Panel (<span class="filename">/admin</span>). Log in with a username of "admin" and the password defined in the <code>admin.password</code> configuration option.</li>
</ul>

<h2>From 2.1.1 to 2.2</h2>

<ul>
  <li>Add the following keys from the sample configuration:
    <ul>
      <li><code>endpoint.iiif.min_tile_size</code></li>
      <li><code>AzureStorageResolver.*</code></li>
      <li><code>GraphicsMagickProcessor.background_color</code></li>
      <li><code>ImageMagickProcessor.background_color</code></li>
      <li><code>processor.pdf</code></li>
      <li><code>PdfBoxProcessor.*</code></li>
      <li><code>cache.server.worker.*</code></li>
      <li><code>watermark.*</code></li>
    </ul>
  </li>
  <li>If you are using FilesystemCache, purge your info cache by deleting the <span class="filename">{FilesystemCache.pathname}/info</span> directory.</li>
  <li>If you are using JdbcCache, modify your table schema and purge your info cache:
    <pre>ALTER TABLE {JdbcCache.info_table} DROP COLUMN width;
ALTER TABLE {JdbcCache.info_table} DROP COLUMN height;
ALTER TABLE {JdbcCache.info_table} ADD info VARCHAR(8192) NOT NULL;
DELETE FROM {JdbcCache.info_table};</pre>
  </li>
</ul>

<h2>From 2.1 to 2.1.1</h2>

<p>Nothing to do.</p>

<h2>From 2.0 to 2.1</h2>

<ul>
  <li>Add the following keys from the sample configuration:
    <ul>
      <li><code>JaiProcessor.*</code></li>
      <li><code>Java2dProcessor.tif.compression</code></li>
      <li><code>FilesystemCache.dir.*</code></li>
      <li><code>log.*.SyslogAppender.*</code></li>
    </ul>
  </li>
  <li>Add the <code>authorized?</code> method from the sample delegate script.</li>
  <li>Purge your cache.</li>
</ul>

<h2>From 1.x to 2.0</h2>

<ul>
  <li>There are so many new and renamed configuration keys in this version that it's recommended to start over with a new configuration file. The inline comments, which serve as the primary source of configuration documentation, have also been updated.</li>
  <li>Because the cache naming format has changed, it will be necessary to purge your cache before using this version.</li>
  <li>The Image API 2.0 endpoint, which used to be located at <span class="filename">/iiif</span>, has moved to <span class="filename">/iiif/2</a>.</li>
  <li>The landing page has moved to <span class="filename">/</span>.</li>
</ul><|MERGE_RESOLUTION|>--- conflicted
+++ resolved
@@ -42,17 +42,10 @@
   </li>
   <li>Change any <code>AmazonS3Resolver</code> configuration values to <code>S3Resolver</code>.</li>
   <li>Change any <code>AmazonS3Cache</code> configuration values to <code>S3Cache</code>.</li>
-<<<<<<< HEAD
-  <li>In the delegate script, rename the <code>AmazonS3Resolver</code> module to <code>S3Resolver</code>.</li>
-  <li>The delegate script architecture has changed. See the "Delegate Script" section of the user manual for migration info.</li>
-  <li>The <code>X-IIIF-ID</code> reverse proxy header is deprecated and will be removed in a future version. Use <code>X-Forwarded-ID</code> instead.</li>
+  <li>The delegate script architecture has changed, and the 3.x script is not compatible. See the "Delegate Script" section of the user manual for migration info.</li>
   <li>The deprecated <code>DELETE /cache/:identifier</code> HTTP API method has been removed. See the "Remote Management" section of the user manual for information about its successor.</li>
-=======
-  <li>In the delegate script, rename the <code>AmazonS3Resolver</code> module to <code>S3Resolver</code>
   <li>Note that the <code>X-IIIF-ID</code> reverse proxy header is deprecated and will be removed in version 4. Use <code>X-Forwarded-ID</code> instead.</li>
-  <li>The deprecated <code>DELETE /cache/:identifier</code> HTTP API method has been removed. Use the newer equivalent.</li>
   <li>If you'd like to use the new KakaduNativeProcessor for non-commercial purposes, see the user manual for background and information on configuring it.</li>
->>>>>>> dd744eae
 </ul>
 
 <h2>From 3.4 to 3.4.2</h2>
