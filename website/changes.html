---
layout: default
---

<h2>Change Log</h2>

<<<<<<< HEAD
<h3>1.2</h3>

<ul>
  <li>Added FfmpegProcessor.</li>
=======
<h3>feature/content-disposition</h3>

<ul>
  <li>Made the <code>Content-Disposition</code> header configurable.</li>
>>>>>>> e81d9c46
</ul>

<h3>1.1</h3>

<ul>
  <li>Added JdbcCache.</li>
  <li>Added a <code>cache.client.enabled</code> key to the config file.</li>
  <li>Switched to the Simple HTTP server.</li>
</ul>

<h3>1.0.1</h3>

<ul>
  <li>Fixed TIFF reader not being included in the JAR, affecting Java2dProcessor and JaiProcessor.</li>
</ul>

<h3>1.0</h3>

<ul>
  <li>Sped up TIFF decoding in Java2dProcessor.</li>
  <li>Added configurable logging.</li>
  <li>Added JdbcResolver.</li>
  <li>Added a configuration option to generate links using the https scheme.</li>
  <li>Added memory and VM arguments information to the landing page and startup log.</li>
</ul>

<h3>1.0-beta3</h3>

<ul>
  <li>Added client-side caching.</li>
  <li>Added HTTP Basic authentication.</li>
  <li>Added KakaduProcessor.</li>
  <li>Added a <code>sizes</code> key to information responses.</li>
  <li>Renamed ImageIoProcessor to Java2dProcessor.</li>
  <li>Java2dProcessor supports pyramidal TIFF.</li>
  <li>Improved the thread-safety of FilesystemCache.</li>
  <li>Improved the security of FilesystemResolver.</li>
  <li>Source images are streamed directly rather than being re-encoded when the
    IIIF parameters request a full-size, unmodified image.</li>
  <li>Cantaloupe is now distributed as a .zip archive.</li>
</ul>

<h3>1.0-beta2</h3>

<ul>
  <li>Added optional server-side caching via FilesystemCache.</li>
  <li>Added configurable path separators in FilesystemResolver and HttpResolver.</li>
  <li>The application version is displayed on the landing page and in a startup log
  message.</li>
</ul>

<h3>1.0-beta1</h3>

<ul>
  <li>First version.</li>
</ul><|MERGE_RESOLUTION|>--- conflicted
+++ resolved
@@ -4,17 +4,11 @@
 
 <h2>Change Log</h2>
 
-<<<<<<< HEAD
 <h3>1.2</h3>
 
 <ul>
   <li>Added FfmpegProcessor.</li>
-=======
-<h3>feature/content-disposition</h3>
-
-<ul>
   <li>Made the <code>Content-Disposition</code> header configurable.</li>
->>>>>>> e81d9c46
 </ul>
 
 <h3>1.1</h3>
