--- conflicted
+++ resolved
@@ -5,7 +5,6 @@
 
 <h1>Change Log</h1>
 
-<<<<<<< HEAD
 <h2>4.1</h2>
 
 <ul>
@@ -13,17 +12,16 @@
   <li>Added configurable processor selection strategies, one of which uses the existing <code>processor.*</code> configuration keys, and the other of which uses an automatic strategy which attempts to choose a &quot;best&quot; processor on a per-request basis.</li>
   <li>The <code>redirect()</code> and <code>authorized?()</code> delegate methods have been merged into a new <code>authorize()</code> method, which enables a superset of their functionality, including challenge responses and redirects to &quot;virtual&quot; quality-limited versions. Authorization can also be set up to conform to the IIIF Authentication API version 1.0's &quot;All or Nothing Access&quot; or &quot;Tiered Access&quot; schemes.</li>
   <li>The <code>endpoint.public.auth.*</code> keys that controlled global HTTP Basic protection have also been replaced by the <code>authorize()</code> delegate method.</li>
-  <li>KakaduNativeProcessor supports JPEG2000-compatible JPX source images.</li>
   <li>KakaduNativeProcessor supports <code>sizeByDistortedWidthHeight</code>.</li>
   <li>The <code>/iiif</code> URI path no longer redirects to a specific Image API version, and now returns HTTP 404.</li>
   <li>Added the <code>repeat</code> position for image overlays.</li>
   <li>Removed the Restlet framework.</li>
-=======
+</ul>
+
 <h2>4.0.2</h2>
 
 <ul>
   <li>KakaduNativeProcessor supports JPEG2000-compatible JPX source images.</li>
->>>>>>> 013ac995
 </ul>
 
 <h2>4.0.1</h2>
