--- conflicted
+++ resolved
@@ -11,11 +11,7 @@
     strategy:
       matrix:
         os: [ubuntu-latest, windows-latest]
-<<<<<<< HEAD
-        java: [jdk17, jdk18, jdk21, graalvm]
-=======
-        java: [jdk11, jdk17, jdk21, jdk22, graalvm]
->>>>>>> 1bffd1fc
+        java: [jdk17, jdk21, jdk22, graalvm]
       fail-fast: false
     steps:
       - name: Check out the repository
